from compas.geometry import Box
from compas.geometry import Translation
from compas_viewer import Viewer
from compas_viewer.components import Button
from compas_viewer.components import Slider

box = Box(1)

viewer = Viewer()

boxobj = viewer.scene.add(box)


def toggle_box():
    boxobj.show = not boxobj.show
    viewer.renderer.update()


def slider_changed(slider: Slider, value: int):
    global viewer
    global boxobj

    vmin = slider.min_val
    vmax = slider.max_val

    v = (value - vmin) / (vmax - vmin)

<<<<<<< HEAD
    boxobj.item.frame.point.x = value
=======
    boxobj.transformation = Translation.from_vector([10 * v, 0, 0])
>>>>>>> 7055ce68
    boxobj.update()
    viewer.renderer.update()


viewer.ui.sidedock.show = True
viewer.ui.sidedock.add(Button(text="Toggle Box", action=toggle_box))
<<<<<<< HEAD
viewer.ui.sidedock.add(Slider(title="test", min_val=0, max_val=2, step=0.2, action=slider_changed))
=======
viewer.ui.sidedock.add(Slider(title="test", min_val=0, max_val=100, action=slider_changed))

>>>>>>> 7055ce68
viewer.show()<|MERGE_RESOLUTION|>--- conflicted
+++ resolved
@@ -25,21 +25,12 @@
 
     v = (value - vmin) / (vmax - vmin)
 
-<<<<<<< HEAD
-    boxobj.item.frame.point.x = value
-=======
     boxobj.transformation = Translation.from_vector([10 * v, 0, 0])
->>>>>>> 7055ce68
     boxobj.update()
     viewer.renderer.update()
 
 
 viewer.ui.sidedock.show = True
 viewer.ui.sidedock.add(Button(text="Toggle Box", action=toggle_box))
-<<<<<<< HEAD
 viewer.ui.sidedock.add(Slider(title="test", min_val=0, max_val=2, step=0.2, action=slider_changed))
-=======
-viewer.ui.sidedock.add(Slider(title="test", min_val=0, max_val=100, action=slider_changed))
-
->>>>>>> 7055ce68
 viewer.show()