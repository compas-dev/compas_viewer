--- conflicted
+++ resolved
@@ -80,11 +80,7 @@
 
 intersphinx_mapping = {
     "python": ("https://docs.python.org/", None),
-    "compas": ("https://compas.dev/compas/latest/", None),
-<<<<<<< HEAD
-    "PyQt5": ("https://wiki.python.org/moin/PyQt", None),
-=======
->>>>>>> 23f108b7
+    "compas": ("https://compas.dev/compas/latest/", None)
 }
 
 # linkcode
