# Changelog

All notable changes to this project will be documented in this file.

The format is based on [Keep a Changelog](https://keepachangelog.com/en/1.0.0/),
and this project adheres to [Semantic Versioning](https://semver.org/spec/v2.0.0.html).

## Unreleased

### Added
<<<<<<< HEAD
* Added example `layout/tree_view`.
* Added functionality of multiple widgets in main viewport.
=======
* Added example `object/scale.py`.
>>>>>>> b1d9ce5c
* Added `RobotModelObject` and its example in the documentation.

### Changed
* Auto set the camera scale when `zoom_extend` is called.
* Updated the `Tag` example.
* Updated the `RobotModelObject` example.
* Update examples in the documentation.
* Renamed `surfaces` into `viewmesh` in every `ViewerGeometryObject`.
* Renamed `scene.json` to `viewer.json` and `scene_config` to `viewer_config`.
* Unify color naming. variables that control the colors of geometries are `surfacecolor`, `linecolor`,`pointcolor`, yet variables that control the colors of meshes are `facecolor`, `edgecolor`, `vertexcolor`.
* Added `ViewerGeometryObject` as the abstract class for all the geometry objects. Other specific geometry objects are inherited from this class.
* Changed `DataType` into `ShaderDataType`. Resolve to [#46](https://github.com/compas-dev/compas_viewer/issues/46).
* Added `ViewerScene` as an attribute of the `Viewer` class. resolve [#28](https://github.com/compas-dev/compas_viewer/issues/28).
* Bug fix of [#73](https://github.com/compas-dev/compas_viewer/issues/73).
* Improved argument passing mechanism in the `Slider` class. Close [#76](https://github.com/compas-dev/compas_viewer/issues/76).
* Documentation images and code correction.
* Improved typing hints of `CollectionObject`.
* Changed to the point object is `show_points = True` by default. Refer to [#73](https://github.com/compas-dev/compas_viewer/issues/73).
* Changed from `super(__t, __obj)` to `super()` as the new version.

### Removed


## [1.0.1] 2024-02-01

### Added

### Changed

* Fixed the bug to include `data` folder in the package.

### Removed


## [1.0.0] 2024-02-01

### Added
* Added examples in the doc.
* Added `Treeform`.
* Added basic layout elements: `MenubarLayout`, `ToolbarLayout`, `StatusbarLayout`,`SidedockLayout`.
* Added Actions: delete_selected, camera_info, selection_info.
* Added basic buildup of `Layout`'s configurations. The .json template and the configuration classes.
* `Layout` class basic buildup: `Layout`, `ViewportLayout`, `WindowLayout`.
* Added terminal activation of the viewer.
* Added `PyOpenGL_accelerate` dependency.
* Added repo images. 
* Added `installation` documentation.
* Added documentations: index, api, etc. Mockups style is improved.
* Added `DeleteSelected` action class.
* Added `ShaderDataType` as the data type template for generating the buffer.
* Added `NetworkObject` for the scene objects.
* Added `compas_viewer.scene.ViewerSceneObject.LINEWIDTH_SELECTION_INCREMENTAL` to enhance line width for selection only.
* Added `BRepObject`, `CapsuleObject`, `ConeObject`, `CylinderObject`, `PlaneObject`, `SphereObject`, `EllipseObject`, `TorusObject`, `PolygonObject`, `PolylineObject`, `BoxObject`. The geometric resolution is handled by the `compas_viewer.scene.ViewerSceneObject.LINEARDEFLECTION`.
* Added `VectorObject` for the scene objects with mesh-based display for better visual effect.
* Added "instance" render mode for debugging and geometric analysis.
* Added contents in the `README.md`.
* Added full support for selection: drag_selection, drag_deselection, multiselect, deselect, select.
* Added `SelectAll` action class.
* Added `LookAt` action class.
* Added `compas_viewer.Viewer.add_action` for adding actions to the viewer.
* Added `Signal` structure for the `Action` class.
* Added complete key, mouse and modifier support from `PySide6`.
* Added `ZoomSelected` and `GLInfo` classes as template action classes.
* Added `Action` class.
* Added `Controller` class for the controller.
* Added `Grid` and `GridObject` for the scene objects.
* Added `TagObject`, `LineObject` and `PointObject` for the scene objects.
* Added test files for configurations.
* Added doc build, and many doc-building syntax fixes.
* Added `scene.json` for storing the scene configurations. Mostly store the default appearance features of the objects.
* `compas` recognizes `compas_viewer` context, and map the according `compas_viewer` objects to the `compas` objects.
* Added two main scene objects: `ViewerSceneObject` and `MeshObject`. `BufferObject` no longer exists but replaced by `ViewerSceneObject`.
* Added `add` function in the `Viewer` class for adding objects to the scene, which is also the entry for imputing user-defined attributes.
* Added and formatted `Shader` and `Camera`.
* Added a `RenderConfig` for configuring the Render object.
* Added the `shaders` and the `Shader` class in the shader folder.
* Created the `Camera`, `metrics` and `gl` functions and classes (most copied from the view2).
* Adjustment of the `ControllerConfig` and `ViewerConfig``.
* Adjustment of the `Viewer`.
* Basic `Viewer` buildup with the widgets.
* Configurations: `controller_config` and `viewer_config`
* Code and File structure diagrams.
* Added `NetworkObject`.

### Changed

* Fixed [#64](https://github.com/compas-dev/compas_viewer/issues/64).
* Patch github actions.
* Fix [#63](https://github.com/compas-dev/compas_viewer/issues/63). 
* Updated the configuration architecture.
* Updated the `delete_selected` action.
* Renamed `NetworkObject` to `GraphObject`. See commit: https://github.com/compas-dev/compas/commit/7f7098c11a1a4c3c8c0b527c8f610d10adbba1a6#diff-4e906e478c68aaee46648b7323ed68106084e647748b4e0bcb5fd440c3e162fb.
* Updated the `Slider`.
* Documentation improved.
* `Timer` is moved to utilities.
* Updated `BRepObject` to connect the latest OCC package, close [#48](https://github.com/compas-dev/compas_viewer/issues/48).
* Fixed opacity bug in shaded mode.
* Fixed main page link.
* Fixed issue [#17](https://github.com/compas-dev/compas_viewer/issues/17) and avoid using `vertex_xyz`.
* Update the dependency of `compas`.
* The `Index` page.
* Typing hints improved, now `compas_viewer` only support Python 3.9+.
* Introduce decorator @lru_cache() to reduce duplicate calculations. 
* Refactored the `Selector` and the instance_map structure, the main frame rate is higher and selection action is faster.
* Fixed the bug of the `Selector`, drag selection is now more accurate.
* More performative instance map and QObject-based selection architecture.
* Naming of the keys, mouses, and modifiers are changed. The key string which is the same as what it was called in the PySide6.QtCore.Qt, with lowercases and with prefix&underscores removed.
* `Grid` object inherits from `compas.data.Data`.
* Update the compatibility of the `ViewerSceneObject` to the core `SceneObject`.
* Refactored the `ControllerConfig`.
* Fix Qt package of `PySide6`.
* Moved `gl` from `render` folder to the `utilities` folder.
* All color representations are now in `compas.colors.Color`.
* Reduce the `numpy.array` representation. Mostly use `list` instead for clarity.
* Comments improved and better type hints.

### Removed
* Removed `self.objects` from the `Render` class.`
* Replace the `Grid` and `GridObject` but by `FrameObject`, which also hooks the `Frame` in compas.<|MERGE_RESOLUTION|>--- conflicted
+++ resolved
@@ -8,12 +8,9 @@
 ## Unreleased
 
 ### Added
-<<<<<<< HEAD
 * Added example `layout/tree_view`.
 * Added functionality of multiple widgets in main viewport.
-=======
 * Added example `object/scale.py`.
->>>>>>> b1d9ce5c
 * Added `RobotModelObject` and its example in the documentation.
 
 ### Changed
