--- conflicted
+++ resolved
@@ -8,11 +8,8 @@
 ## Unreleased
 
 ### Added
-<<<<<<< HEAD
 * Added terminal activation of the viewer.
-=======
 * Added `DeleteSelected` action class.
->>>>>>> 321b78d3
 * Added `DataType` as the data type template for generating the buffer.
 * Added `NetworkObject` for the scene objects.
 * Added `compas_viewer.scene.ViewerSceneObject.LINEWIDTH_SELECTION_INCREMENTAL` to enhance line width for selection only.
