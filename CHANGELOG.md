--- conflicted
+++ resolved
@@ -16,14 +16,11 @@
 * Added `clear_scene` action.
 * Added `compas_viewer.components.SceneForm`.
 * Added `callback` for `compas_viewer.components.TreeForm`.
-<<<<<<< HEAD
-* Added `object_info_cmd` for `compas_viewer.commends`.
-=======
 * Added `compas_viewer.scene.ShapeObject`.
 * Added `compas_viewer.commands.capture_view` and corresponding command.
 * Added default colors to `MeshObject`.
 * Added default colors to `GeometryObject`.
->>>>>>> 7055ce68
+* Added `object_info_cmd` for `compas_viewer.commends`.
 
 ### Changed
 
