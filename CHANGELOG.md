# Changelog

All notable changes to this project will be documented in this file.

The format is based on [Keep a Changelog](https://keepachangelog.com/en/1.0.0/),
and this project adheres to [Semantic Versioning](https://semver.org/spec/v2.0.0.html).

## Unreleased

### Added

<<<<<<< HEAD
* Added `PolyhedronObject`.
=======
* Added `PointcloudObject`.
* Added `compas_viewer.base.Base` to access viewer singleton.
* Added `compas_viewer.singleton.SingletonMeta` and `compas_viewer.singleton.Singleton`.
* Added `compas_viewer.scene.Group` and `compas_viewer.scene.GroupObject`.
>>>>>>> a66ad3aa

### Changed

* Changed `NurbsSurfaceObject` to use tessellation function of `OCCBrep`, show boundary curves instead of control curves.
* Renamed all lazy setup functions to `lazy_init`.
* Fixed camera initialization issue.
* Fixed and brought back `CollectionObject`.
* Updated objects color settings to align to `pointcolor`, `linecolor`, `facecolor`.
* Updated objects visibility settings to align to `show_points`, `show_lines`, `show_faces`.
* Updated objects drawing settings to align to `linewidth`, `pointsize`.

### Removed

* removed `PyOpenGL-accelerate` from requirements.txt

## [1.1.2] 2024-04-22

### Added
* Added singletone `compas_viewer.viewer`
* Added singletone `compas_viewer.config`
* Added `compas_viewer.ui.ui` and `compas_viewer.components`.
### Changed
* Changed `compas_viewer.layout` to `compas_viewer.ui.ui`.
### Removed
* Removed old version of `compas_viewer.viewer`.

## [1.1.1] 2024-04-22

### Added

* Added non-python files to the release.

### Changed

### Removed


## [1.1.0] 2024-04-22

### Added

* Added `*args` in the `Viewer.add` method, resolve [#85](https://github.com/compas-dev/compas_viewer/issues/85).
* Added `Transformation` and `Visualization` sections for the `Propertyform`.
* Added `Propertyform` and its example in the documentation.
* Added example `layout/tree_view`.
* Added functionality of multiple widgets in main viewport.
* Added example `object/scale.py`.
* Added `RobotModelObject` and its example in the documentation.
* Added support to pinch gesture for zooming on touch pads.

### Changed
* Pin the `PySide6` version to `6.6.1`.
* Auto set the camera scale when `zoom_extend` is called.
* Updated the `Tag` example.
* Updated the `RobotModelObject` example.
* Update examples in the documentation.
* Renamed `surfaces` into `viewmesh` in every `ViewerGeometryObject`.
* Renamed `scene.json` to `viewer.json` and `scene_config` to `viewer_config`.
* Unify color naming. variables that control the colors of geometries are `surfacecolor`, `linecolor`,`pointcolor`, yet variables that control the colors of meshes are `facecolor`, `edgecolor`, `vertexcolor`.
* Added `ViewerGeometryObject` as the abstract class for all the geometry objects. Other specific geometry objects are inherited from this class.
* Changed `DataType` into `ShaderDataType`. Resolve to [#46](https://github.com/compas-dev/compas_viewer/issues/46).
* Added `ViewerScene` as an attribute of the `Viewer` class. resolve [#28](https://github.com/compas-dev/compas_viewer/issues/28).
* Bug fix of [#73](https://github.com/compas-dev/compas_viewer/issues/73).
* Improved argument passing mechanism in the `Slider` class. Close [#76](https://github.com/compas-dev/compas_viewer/issues/76).
* Documentation images and code correction.
* Improved typing hints of `CollectionObject`.
* Changed to the point object is `show_points = True` by default. Refer to [#73](https://github.com/compas-dev/compas_viewer/issues/73).
* Changed from `super(__t, __obj)` to `super()` as the new version.
* Temporarily removed `rgba` which is causing blank screen for macos.
* Re-enabled `rgba` support by switching to `vec4` for color attributes in shader.
* Fixed the bug of missing `item` parameter in the `Viewer.add` method.
* Fixed tag text spacing and alignment issue.
* Fixed mouse selection flickering issue.
* Fixed the issue of zoom on mac.

### Removed
* Removed `utilities` folder.

## [1.0.1] 2024-02-01

### Added

### Changed

* Fixed the bug to include `data` folder in the package.

### Removed


## [1.0.0] 2024-02-01

### Added
* Added examples in the doc.
* Added `Treeform`.
* Added basic layout elements: `MenubarLayout`, `ToolbarLayout`, `StatusbarLayout`,`SidedockLayout`.
* Added Actions: delete_selected, camera_info, selection_info.
* Added basic buildup of `Layout`'s configurations. The .json template and the configuration classes.
* `Layout` class basic buildup: `Layout`, `ViewportLayout`, `WindowLayout`.
* Added terminal activation of the viewer.
* Added `PyOpenGL_accelerate` dependency.
* Added repo images. 
* Added `installation` documentation.
* Added documentations: index, api, etc. Mockups style is improved.
* Added `DeleteSelected` action class.
* Added `ShaderDataType` as the data type template for generating the buffer.
* Added `NetworkObject` for the scene objects.
* Added `compas_viewer.scene.ViewerSceneObject.LINEWIDTH_SELECTION_INCREMENTAL` to enhance line width for selection only.
* Added `BRepObject`, `CapsuleObject`, `ConeObject`, `CylinderObject`, `PlaneObject`, `SphereObject`, `EllipseObject`, `TorusObject`, `PolygonObject`, `PolylineObject`, `BoxObject`. The geometric resolution is handled by the `compas_viewer.scene.ViewerSceneObject.LINEARDEFLECTION`.
* Added `VectorObject` for the scene objects with mesh-based display for better visual effect.
* Added "instance" render mode for debugging and geometric analysis.
* Added contents in the `README.md`.
* Added full support for selection: drag_selection, drag_deselection, multiselect, deselect, select.
* Added `SelectAll` action class.
* Added `LookAt` action class.
* Added `compas_viewer.Viewer.add_action` for adding actions to the viewer.
* Added `Signal` structure for the `Action` class.
* Added complete key, mouse and modifier support from `PySide6`.
* Added `ZoomSelected` and `GLInfo` classes as template action classes.
* Added `Action` class.
* Added `Controller` class for the controller.
* Added `Grid` and `GridObject` for the scene objects.
* Added `TagObject`, `LineObject` and `PointObject` for the scene objects.
* Added test files for configurations.
* Added doc build, and many doc-building syntax fixes.
* Added `scene.json` for storing the scene configurations. Mostly store the default appearance features of the objects.
* `compas` recognizes `compas_viewer` context, and map the according `compas_viewer` objects to the `compas` objects.
* Added two main scene objects: `ViewerSceneObject` and `MeshObject`. `BufferObject` no longer exists but replaced by `ViewerSceneObject`.
* Added `add` function in the `Viewer` class for adding objects to the scene, which is also the entry for imputing user-defined attributes.
* Added and formatted `Shader` and `Camera`.
* Added a `RenderConfig` for configuring the Render object.
* Added the `shaders` and the `Shader` class in the shader folder.
* Created the `Camera`, `metrics` and `gl` functions and classes (most copied from the view2).
* Adjustment of the `ControllerConfig` and `ViewerConfig``.
* Adjustment of the `Viewer`.
* Basic `Viewer` buildup with the widgets.
* Configurations: `controller_config` and `viewer_config`
* Code and File structure diagrams.
* Added `NetworkObject`.

### Changed

* Fixed [#64](https://github.com/compas-dev/compas_viewer/issues/64).
* Patch github actions.
* Fix [#63](https://github.com/compas-dev/compas_viewer/issues/63). 
* Updated the configuration architecture.
* Updated the `delete_selected` action.
* Renamed `NetworkObject` to `GraphObject`. See commit: https://github.com/compas-dev/compas/commit/7f7098c11a1a4c3c8c0b527c8f610d10adbba1a6#diff-4e906e478c68aaee46648b7323ed68106084e647748b4e0bcb5fd440c3e162fb.
* Updated the `Slider`.
* Documentation improved.
* `Timer` is moved to utilities.
* Updated `BRepObject` to connect the latest OCC package, close [#48](https://github.com/compas-dev/compas_viewer/issues/48).
* Fixed opacity bug in shaded mode.
* Fixed main page link.
* Fixed issue [#17](https://github.com/compas-dev/compas_viewer/issues/17) and avoid using `vertex_xyz`.
* Update the dependency of `compas`.
* The `Index` page.
* Typing hints improved, now `compas_viewer` only support Python 3.9+.
* Introduce decorator @lru_cache() to reduce duplicate calculations. 
* Refactored the `Selector` and the instance_map structure, the main frame rate is higher and selection action is faster.
* Fixed the bug of the `Selector`, drag selection is now more accurate.
* More performative instance map and QObject-based selection architecture.
* Naming of the keys, mouses, and modifiers are changed. The key string which is the same as what it was called in the PySide6.QtCore.Qt, with lowercases and with prefix&underscores removed.
* `Grid` object inherits from `compas.data.Data`.
* Update the compatibility of the `ViewerSceneObject` to the core `SceneObject`.
* Refactored the `ControllerConfig`.
* Fix Qt package of `PySide6`.
* Moved `gl` from `render` folder to the `utilities` folder.
* All color representations are now in `compas.colors.Color`.
* Reduce the `numpy.array` representation. Mostly use `list` instead for clarity.
* Comments improved and better type hints.

### Removed
* Removed `self.objects` from the `Render` class.`
* Replace the `Grid` and `GridObject` but by `FrameObject`, which also hooks the `Frame` in compas.<|MERGE_RESOLUTION|>--- conflicted
+++ resolved
@@ -9,14 +9,11 @@
 
 ### Added
 
-<<<<<<< HEAD
-* Added `PolyhedronObject`.
-=======
 * Added `PointcloudObject`.
 * Added `compas_viewer.base.Base` to access viewer singleton.
 * Added `compas_viewer.singleton.SingletonMeta` and `compas_viewer.singleton.Singleton`.
 * Added `compas_viewer.scene.Group` and `compas_viewer.scene.GroupObject`.
->>>>>>> a66ad3aa
+* Added `PolyhedronObject`.
 
 ### Changed
 
