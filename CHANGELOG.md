# Changelog

All notable changes to this project will be documented in this file.

The format is based on [Keep a Changelog](https://keepachangelog.com/en/1.0.0/),
and this project adheres to [Semantic Versioning](https://semver.org/spec/v2.0.0.html).

## Unreleased

### Added
<<<<<<< HEAD
* Added terminal activation of the viewer.
=======
* Added `installation` documentation.
* Added documentations: index, api, etc. Mockups style is improved.
>>>>>>> d2a3a634
* Added `DeleteSelected` action class.
* Added `DataType` as the data type template for generating the buffer.
* Added `NetworkObject` for the scene objects.
* Added `compas_viewer.scene.ViewerSceneObject.LINEWIDTH_SELECTION_INCREMENTAL` to enhance line width for selection only.
* Added `BRepObject`, `CapsuleObject`, `ConeObject`, `CylinderObject`, `PlaneObject`, `SphereObject`, `EllipseObject`, `TorusObject`, `PolygonObject`, `PolylineObject`, `BoxObject`. The geometric resolution is handled by the `compas_viewer.scene.ViewerSceneObject.LINEARDEFLECTION`.
* Added `VectorObject` for the scene objects with mesh-based display for better visual effect.
* Added "instance" render mode for debugging and geometric analysis.
* Added contents in the `README.md`.
* Added full support for selection: drag_selection, drag_deselection, multiselect, deselect, select.
* Added `SelectAll` action class.
* Added `LookAt` action class.
* Added `compas_viewer.Viewer.add_action` for adding actions to the viewer.
* Added `Signal` structure for the `Action` class.
* Added complete key, mouse and modifier support from `PySide6`.
* Added `ZoomSelected` and `GLInfo` classes as template action classes.
* Added `Action` class.
* Added `Controller` class for the controller.
* Added `Grid` and `GridObject` for the scene objects.
* Added `TagObject`, `LineObject` and `PointObject` for the scene objects.
* Added test files for configurations.
* Added doc build, and many doc-building syntax fixes.
* Added `scene.json` for storing the scene configurations. Mostly store the default appearance features of the objects.
* `compas` recognizes `compas_viewer` context, and map the according `compas_viewer` objects to the `compas` objects.
* Added two main scene objects: `ViewerSceneObject` and `MeshObject`. `BufferObject` no longer exists but replaced by `ViewerSceneObject`.
* Added `add` function in the `Viewer` class for adding objects to the scene, which is also the entry for imputing user-defined attributes.
* Added and formatted `Shader` and `Camera`.
* Added a `RenderConfig` for configuring the Render object.
* Added the `shaders` and the `Shader` class in the shader folder.
* Created the `Camera`, `metrics` and `gl` functions and classes (most copied from the view2).
* Adjustment of the `ControllerConfig` and `ViewerConfig``.
* Adjustment of the `Viewer`.
* Basic `Viewer` buildup with the widgets.
* Configurations: `controller_config` and `viewer_config`
* Code and File structure diagrams.
* Added `NetworkObject`.

### Changed
* The `Index` page.
* Typing hints improved, now `compas_viewer` only support Python 3.9+.
* Introduce decorator @lru_cache() to reduce duplicate calculations. 
* Refactored the `Selector` and the instance_map structure, the main frame rate is higher and selection action is faster.
* Fixed the bug of the `Selector`, drag selection is now more accurate.
* More performative instance map and QObject-based selection architecture.
* Naming of the keys, mouses, and modifiers are changed. The key string which is the same as what it was called in the PySide6.QtCore.Qt, with lowercases and with prefix&underscores removed.
* `Grid` object inherits from `compas.data.Data`.
* Update the compatibility of the `ViewerSceneObject` to the core `SceneObject`.
* Refactored the `ControllerConfig`.
* Fix Qt package of `PySide6`.
* Moved `gl` from `render` folder to the `utilities` folder.
* All color representations are now in `compas.colors.Color`.
* Reduce the `numpy.array` representation. Mostly use `list` instead for clarity.
* Comments improved and better type hints.

### Removed
* Removed `self.objects` from the `Render` class.`
* Replace the `Grid` and `GridObject` but by `FrameObject`, which also hooks the `Frame` in compas.<|MERGE_RESOLUTION|>--- conflicted
+++ resolved
@@ -8,12 +8,9 @@
 ## Unreleased
 
 ### Added
-<<<<<<< HEAD
 * Added terminal activation of the viewer.
-=======
 * Added `installation` documentation.
 * Added documentations: index, api, etc. Mockups style is improved.
->>>>>>> d2a3a634
 * Added `DeleteSelected` action class.
 * Added `DataType` as the data type template for generating the buffer.
 * Added `NetworkObject` for the scene objects.
