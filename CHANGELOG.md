# Changelog

All notable changes to this project will be documented in this file.

The format is based on [Keep a Changelog](https://keepachangelog.com/en/1.0.0/),
and this project adheres to [Semantic Versioning](https://semver.org/spec/v2.0.0.html).

## Unreleased

### Added

* Added `*args` in the `Viewer.add` method, resolve [#85](https://github.com/compas-dev/compas_viewer/issues/85).
* Added `Transformation` and `Visualization` sections for the `Propertyform`.
* Added `Propertyform` and its example in the documentation.
* Added example `layout/tree_view`.
* Added functionality of multiple widgets in main viewport.
* Added example `object/scale.py`.
* Added `RobotModelObject` and its example in the documentation.

### Changed
* Pin the `PySide6` version to `6.6.1`.
* Auto set the camera scale when `zoom_extend` is called.
* Updated the `Tag` example.
* Updated the `RobotModelObject` example.
* Update examples in the documentation.
* Renamed `surfaces` into `viewmesh` in every `ViewerGeometryObject`.
* Renamed `scene.json` to `viewer.json` and `scene_config` to `viewer_config`.
* Unify color naming. variables that control the colors of geometries are `surfacecolor`, `linecolor`,`pointcolor`, yet variables that control the colors of meshes are `facecolor`, `edgecolor`, `vertexcolor`.
* Added `ViewerGeometryObject` as the abstract class for all the geometry objects. Other specific geometry objects are inherited from this class.
* Changed `DataType` into `ShaderDataType`. Resolve to [#46](https://github.com/compas-dev/compas_viewer/issues/46).
* Added `ViewerScene` as an attribute of the `Viewer` class. resolve [#28](https://github.com/compas-dev/compas_viewer/issues/28).
* Bug fix of [#73](https://github.com/compas-dev/compas_viewer/issues/73).
* Improved argument passing mechanism in the `Slider` class. Close [#76](https://github.com/compas-dev/compas_viewer/issues/76).
* Documentation images and code correction.
* Improved typing hints of `CollectionObject`.
* Changed to the point object is `show_points = True` by default. Refer to [#73](https://github.com/compas-dev/compas_viewer/issues/73).
* Changed from `super(__t, __obj)` to `super()` as the new version.
* Temporarily removed `rgba` which is causing blank screen for macos.
* Re-enabled `rgba` support by switching to `vec4` for color attributes in shader.
* Fixed the bug of missing `item` parameter in the `Viewer.add` method.
<<<<<<< HEAD
* Fixed tag text spacing and alignment issue.
=======
* Fixed mouse selection flickering issue.
>>>>>>> 44ae624c

### Removed
* Removed `utilities` folder.

## [1.0.1] 2024-02-01

### Added

### Changed

* Fixed the bug to include `data` folder in the package.

### Removed


## [1.0.0] 2024-02-01

### Added
* Added examples in the doc.
* Added `Treeform`.
* Added basic layout elements: `MenubarLayout`, `ToolbarLayout`, `StatusbarLayout`,`SidedockLayout`.
* Added Actions: delete_selected, camera_info, selection_info.
* Added basic buildup of `Layout`'s configurations. The .json template and the configuration classes.
* `Layout` class basic buildup: `Layout`, `ViewportLayout`, `WindowLayout`.
* Added terminal activation of the viewer.
* Added `PyOpenGL_accelerate` dependency.
* Added repo images. 
* Added `installation` documentation.
* Added documentations: index, api, etc. Mockups style is improved.
* Added `DeleteSelected` action class.
* Added `ShaderDataType` as the data type template for generating the buffer.
* Added `NetworkObject` for the scene objects.
* Added `compas_viewer.scene.ViewerSceneObject.LINEWIDTH_SELECTION_INCREMENTAL` to enhance line width for selection only.
* Added `BRepObject`, `CapsuleObject`, `ConeObject`, `CylinderObject`, `PlaneObject`, `SphereObject`, `EllipseObject`, `TorusObject`, `PolygonObject`, `PolylineObject`, `BoxObject`. The geometric resolution is handled by the `compas_viewer.scene.ViewerSceneObject.LINEARDEFLECTION`.
* Added `VectorObject` for the scene objects with mesh-based display for better visual effect.
* Added "instance" render mode for debugging and geometric analysis.
* Added contents in the `README.md`.
* Added full support for selection: drag_selection, drag_deselection, multiselect, deselect, select.
* Added `SelectAll` action class.
* Added `LookAt` action class.
* Added `compas_viewer.Viewer.add_action` for adding actions to the viewer.
* Added `Signal` structure for the `Action` class.
* Added complete key, mouse and modifier support from `PySide6`.
* Added `ZoomSelected` and `GLInfo` classes as template action classes.
* Added `Action` class.
* Added `Controller` class for the controller.
* Added `Grid` and `GridObject` for the scene objects.
* Added `TagObject`, `LineObject` and `PointObject` for the scene objects.
* Added test files for configurations.
* Added doc build, and many doc-building syntax fixes.
* Added `scene.json` for storing the scene configurations. Mostly store the default appearance features of the objects.
* `compas` recognizes `compas_viewer` context, and map the according `compas_viewer` objects to the `compas` objects.
* Added two main scene objects: `ViewerSceneObject` and `MeshObject`. `BufferObject` no longer exists but replaced by `ViewerSceneObject`.
* Added `add` function in the `Viewer` class for adding objects to the scene, which is also the entry for imputing user-defined attributes.
* Added and formatted `Shader` and `Camera`.
* Added a `RenderConfig` for configuring the Render object.
* Added the `shaders` and the `Shader` class in the shader folder.
* Created the `Camera`, `metrics` and `gl` functions and classes (most copied from the view2).
* Adjustment of the `ControllerConfig` and `ViewerConfig``.
* Adjustment of the `Viewer`.
* Basic `Viewer` buildup with the widgets.
* Configurations: `controller_config` and `viewer_config`
* Code and File structure diagrams.
* Added `NetworkObject`.

### Changed

* Fixed [#64](https://github.com/compas-dev/compas_viewer/issues/64).
* Patch github actions.
* Fix [#63](https://github.com/compas-dev/compas_viewer/issues/63). 
* Updated the configuration architecture.
* Updated the `delete_selected` action.
* Renamed `NetworkObject` to `GraphObject`. See commit: https://github.com/compas-dev/compas/commit/7f7098c11a1a4c3c8c0b527c8f610d10adbba1a6#diff-4e906e478c68aaee46648b7323ed68106084e647748b4e0bcb5fd440c3e162fb.
* Updated the `Slider`.
* Documentation improved.
* `Timer` is moved to utilities.
* Updated `BRepObject` to connect the latest OCC package, close [#48](https://github.com/compas-dev/compas_viewer/issues/48).
* Fixed opacity bug in shaded mode.
* Fixed main page link.
* Fixed issue [#17](https://github.com/compas-dev/compas_viewer/issues/17) and avoid using `vertex_xyz`.
* Update the dependency of `compas`.
* The `Index` page.
* Typing hints improved, now `compas_viewer` only support Python 3.9+.
* Introduce decorator @lru_cache() to reduce duplicate calculations. 
* Refactored the `Selector` and the instance_map structure, the main frame rate is higher and selection action is faster.
* Fixed the bug of the `Selector`, drag selection is now more accurate.
* More performative instance map and QObject-based selection architecture.
* Naming of the keys, mouses, and modifiers are changed. The key string which is the same as what it was called in the PySide6.QtCore.Qt, with lowercases and with prefix&underscores removed.
* `Grid` object inherits from `compas.data.Data`.
* Update the compatibility of the `ViewerSceneObject` to the core `SceneObject`.
* Refactored the `ControllerConfig`.
* Fix Qt package of `PySide6`.
* Moved `gl` from `render` folder to the `utilities` folder.
* All color representations are now in `compas.colors.Color`.
* Reduce the `numpy.array` representation. Mostly use `list` instead for clarity.
* Comments improved and better type hints.

### Removed
* Removed `self.objects` from the `Render` class.`
* Replace the `Grid` and `GridObject` but by `FrameObject`, which also hooks the `Frame` in compas.<|MERGE_RESOLUTION|>--- conflicted
+++ resolved
@@ -38,11 +38,8 @@
 * Temporarily removed `rgba` which is causing blank screen for macos.
 * Re-enabled `rgba` support by switching to `vec4` for color attributes in shader.
 * Fixed the bug of missing `item` parameter in the `Viewer.add` method.
-<<<<<<< HEAD
 * Fixed tag text spacing and alignment issue.
-=======
 * Fixed mouse selection flickering issue.
->>>>>>> 44ae624c
 
 ### Removed
 * Removed `utilities` folder.
