# Changelog

All notable changes to this project will be documented in this file.

The format is based on [Keep a Changelog](https://keepachangelog.com/en/1.0.0/),
and this project adheres to [Semantic Versioning](https://semver.org/spec/v2.0.0.html).

## Unreleased

### Added
* Added `RobotModelObject` and its example in the documentation.

### Changed
<<<<<<< HEAD

* Added `ViewerScene` as an attribute of the `Viewer` class. resolve [#28](https://github.com/compas-dev/compas_viewer/issues/28).
* Improved argument passing mechanism in the `Slider` class. Close [#76](https://github.com/compas-dev/compas_viewer/issues/76).
* Documentation images and code correction.
* Improved typing hints of `CollectionObject`.

=======
* Bug fix of [#73](https://github.com/compas-dev/compas_viewer/issues/73).
>>>>>>> 744abdcc
### Removed


## [1.0.1] 2024-02-01

### Added

### Changed

* Fixed the bug to include `data` folder in the package.

### Removed


## [1.0.0] 2024-02-01

### Added
* Added examples in the doc.
* Added `Treeform`.
* Added basic layout elements: `MenubarLayout`, `ToolbarLayout`, `StatusbarLayout`,`SidedockLayout`.
* Added Actions: delete_selected, camera_info, selection_info.
* Added basic buildup of `Layout`'s configurations. The .json template and the configuration classes.
* `Layout` class basic buildup: `Layout`, `ViewportLayout`, `WindowLayout`.
* Added terminal activation of the viewer.
* Added `PyOpenGL_accelerate` dependency.
* Added repo images. 
* Added `installation` documentation.
* Added documentations: index, api, etc. Mockups style is improved.
* Added `DeleteSelected` action class.
* Added `DataType` as the data type template for generating the buffer.
* Added `NetworkObject` for the scene objects.
* Added `compas_viewer.scene.ViewerSceneObject.LINEWIDTH_SELECTION_INCREMENTAL` to enhance line width for selection only.
* Added `BRepObject`, `CapsuleObject`, `ConeObject`, `CylinderObject`, `PlaneObject`, `SphereObject`, `EllipseObject`, `TorusObject`, `PolygonObject`, `PolylineObject`, `BoxObject`. The geometric resolution is handled by the `compas_viewer.scene.ViewerSceneObject.LINEARDEFLECTION`.
* Added `VectorObject` for the scene objects with mesh-based display for better visual effect.
* Added "instance" render mode for debugging and geometric analysis.
* Added contents in the `README.md`.
* Added full support for selection: drag_selection, drag_deselection, multiselect, deselect, select.
* Added `SelectAll` action class.
* Added `LookAt` action class.
* Added `compas_viewer.Viewer.add_action` for adding actions to the viewer.
* Added `Signal` structure for the `Action` class.
* Added complete key, mouse and modifier support from `PySide6`.
* Added `ZoomSelected` and `GLInfo` classes as template action classes.
* Added `Action` class.
* Added `Controller` class for the controller.
* Added `Grid` and `GridObject` for the scene objects.
* Added `TagObject`, `LineObject` and `PointObject` for the scene objects.
* Added test files for configurations.
* Added doc build, and many doc-building syntax fixes.
* Added `scene.json` for storing the scene configurations. Mostly store the default appearance features of the objects.
* `compas` recognizes `compas_viewer` context, and map the according `compas_viewer` objects to the `compas` objects.
* Added two main scene objects: `ViewerSceneObject` and `MeshObject`. `BufferObject` no longer exists but replaced by `ViewerSceneObject`.
* Added `add` function in the `Viewer` class for adding objects to the scene, which is also the entry for imputing user-defined attributes.
* Added and formatted `Shader` and `Camera`.
* Added a `RenderConfig` for configuring the Render object.
* Added the `shaders` and the `Shader` class in the shader folder.
* Created the `Camera`, `metrics` and `gl` functions and classes (most copied from the view2).
* Adjustment of the `ControllerConfig` and `ViewerConfig``.
* Adjustment of the `Viewer`.
* Basic `Viewer` buildup with the widgets.
* Configurations: `controller_config` and `viewer_config`
* Code and File structure diagrams.
* Added `NetworkObject`.

### Changed

* Fixed [#64](https://github.com/compas-dev/compas_viewer/issues/64).
* Patch github actions.
* Fix [#63](https://github.com/compas-dev/compas_viewer/issues/63). 
* Updated the configuration architecture.
* Updated the `delete_selected` action.
* Renamed `NetworkObject` to `GraphObject`. See commit: https://github.com/compas-dev/compas/commit/7f7098c11a1a4c3c8c0b527c8f610d10adbba1a6#diff-4e906e478c68aaee46648b7323ed68106084e647748b4e0bcb5fd440c3e162fb.
* Updated the `Slider`.
* Documentation improved.
* `Timer` is moved to utilities.
* Updated `BRepObject` to connect the latest OCC package, close [#48](https://github.com/compas-dev/compas_viewer/issues/48).
* Fixed opacity bug in shaded mode.
* Fixed main page link.
* Fixed issue [#17](https://github.com/compas-dev/compas_viewer/issues/17) and avoid using `vertex_xyz`.
* Update the dependency of `compas`.
* The `Index` page.
* Typing hints improved, now `compas_viewer` only support Python 3.9+.
* Introduce decorator @lru_cache() to reduce duplicate calculations. 
* Refactored the `Selector` and the instance_map structure, the main frame rate is higher and selection action is faster.
* Fixed the bug of the `Selector`, drag selection is now more accurate.
* More performative instance map and QObject-based selection architecture.
* Naming of the keys, mouses, and modifiers are changed. The key string which is the same as what it was called in the PySide6.QtCore.Qt, with lowercases and with prefix&underscores removed.
* `Grid` object inherits from `compas.data.Data`.
* Update the compatibility of the `ViewerSceneObject` to the core `SceneObject`.
* Refactored the `ControllerConfig`.
* Fix Qt package of `PySide6`.
* Moved `gl` from `render` folder to the `utilities` folder.
* All color representations are now in `compas.colors.Color`.
* Reduce the `numpy.array` representation. Mostly use `list` instead for clarity.
* Comments improved and better type hints.

### Removed
* Removed `self.objects` from the `Render` class.`
* Replace the `Grid` and `GridObject` but by `FrameObject`, which also hooks the `Frame` in compas.<|MERGE_RESOLUTION|>--- conflicted
+++ resolved
@@ -11,16 +11,13 @@
 * Added `RobotModelObject` and its example in the documentation.
 
 ### Changed
-<<<<<<< HEAD
 
 * Added `ViewerScene` as an attribute of the `Viewer` class. resolve [#28](https://github.com/compas-dev/compas_viewer/issues/28).
 * Improved argument passing mechanism in the `Slider` class. Close [#76](https://github.com/compas-dev/compas_viewer/issues/76).
 * Documentation images and code correction.
 * Improved typing hints of `CollectionObject`.
+* Bug fix of [#73](https://github.com/compas-dev/compas_viewer/issues/73).
 
-=======
-* Bug fix of [#73](https://github.com/compas-dev/compas_viewer/issues/73).
->>>>>>> 744abdcc
 ### Removed
 
 
