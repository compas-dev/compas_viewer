--- conflicted
+++ resolved
@@ -11,11 +11,9 @@
 * Added `RobotModelObject` and its example in the documentation.
 
 ### Changed
-<<<<<<< HEAD
+
 * Added `ViewerScene` as an attribute of the `Viewer` class. resolve [#28](https://github.com/compas-dev/compas_viewer/issues/28).
-=======
 * Improved argument passing mechanism in the `Slider` class. Close [#76](https://github.com/compas-dev/compas_viewer/issues/76).
->>>>>>> 98751296
 * Documentation images and code correction.
 * Improved typing hints of `CollectionObject`.
 
