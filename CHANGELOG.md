# Changelog

All notable changes to this project will be documented in this file.

The format is based on [Keep a Changelog](https://keepachangelog.com/en/1.0.0/),
and this project adheres to [Semantic Versioning](https://semver.org/spec/v2.0.0.html).

## Unreleased

### Added
* Added `RobotModelObject` and its example in the documentation.

### Changed
<<<<<<< HEAD
* Bug fix of [#73](https://github.com/compas-dev/compas_viewer/issues/73).
=======
* Documentation images and code correction.
* Improved typing hints of `CollectionObject`.

>>>>>>> f8dd7e8f
### Removed


## [1.0.1] 2024-02-01

### Added

### Changed

* Fixed the bug to include `data` folder in the package.

### Removed


## [1.0.0] 2024-02-01

### Added
* Added examples in the doc.
* Added `Treeform`.
* Added basic layout elements: `MenubarLayout`, `ToolbarLayout`, `StatusbarLayout`,`SidedockLayout`.
* Added Actions: delete_selected, camera_info, selection_info.
* Added basic buildup of `Layout`'s configurations. The .json template and the configuration classes.
* `Layout` class basic buildup: `Layout`, `ViewportLayout`, `WindowLayout`.
* Added terminal activation of the viewer.
* Added `PyOpenGL_accelerate` dependency.
* Added repo images. 
* Added `installation` documentation.
* Added documentations: index, api, etc. Mockups style is improved.
* Added `DeleteSelected` action class.
* Added `DataType` as the data type template for generating the buffer.
* Added `NetworkObject` for the scene objects.
* Added `compas_viewer.scene.ViewerSceneObject.LINEWIDTH_SELECTION_INCREMENTAL` to enhance line width for selection only.
* Added `BRepObject`, `CapsuleObject`, `ConeObject`, `CylinderObject`, `PlaneObject`, `SphereObject`, `EllipseObject`, `TorusObject`, `PolygonObject`, `PolylineObject`, `BoxObject`. The geometric resolution is handled by the `compas_viewer.scene.ViewerSceneObject.LINEARDEFLECTION`.
* Added `VectorObject` for the scene objects with mesh-based display for better visual effect.
* Added "instance" render mode for debugging and geometric analysis.
* Added contents in the `README.md`.
* Added full support for selection: drag_selection, drag_deselection, multiselect, deselect, select.
* Added `SelectAll` action class.
* Added `LookAt` action class.
* Added `compas_viewer.Viewer.add_action` for adding actions to the viewer.
* Added `Signal` structure for the `Action` class.
* Added complete key, mouse and modifier support from `PySide6`.
* Added `ZoomSelected` and `GLInfo` classes as template action classes.
* Added `Action` class.
* Added `Controller` class for the controller.
* Added `Grid` and `GridObject` for the scene objects.
* Added `TagObject`, `LineObject` and `PointObject` for the scene objects.
* Added test files for configurations.
* Added doc build, and many doc-building syntax fixes.
* Added `scene.json` for storing the scene configurations. Mostly store the default appearance features of the objects.
* `compas` recognizes `compas_viewer` context, and map the according `compas_viewer` objects to the `compas` objects.
* Added two main scene objects: `ViewerSceneObject` and `MeshObject`. `BufferObject` no longer exists but replaced by `ViewerSceneObject`.
* Added `add` function in the `Viewer` class for adding objects to the scene, which is also the entry for imputing user-defined attributes.
* Added and formatted `Shader` and `Camera`.
* Added a `RenderConfig` for configuring the Render object.
* Added the `shaders` and the `Shader` class in the shader folder.
* Created the `Camera`, `metrics` and `gl` functions and classes (most copied from the view2).
* Adjustment of the `ControllerConfig` and `ViewerConfig``.
* Adjustment of the `Viewer`.
* Basic `Viewer` buildup with the widgets.
* Configurations: `controller_config` and `viewer_config`
* Code and File structure diagrams.
* Added `NetworkObject`.

### Changed

* Fixed [#64](https://github.com/compas-dev/compas_viewer/issues/64).
* Patch github actions.
* Fix [#63](https://github.com/compas-dev/compas_viewer/issues/63). 
* Updated the configuration architecture.
* Updated the `delete_selected` action.
* Renamed `NetworkObject` to `GraphObject`. See commit: https://github.com/compas-dev/compas/commit/7f7098c11a1a4c3c8c0b527c8f610d10adbba1a6#diff-4e906e478c68aaee46648b7323ed68106084e647748b4e0bcb5fd440c3e162fb.
* Updated the `Slider`.
* Documentation improved.
* `Timer` is moved to utilities.
* Updated `BRepObject` to connect the latest OCC package, close [#48](https://github.com/compas-dev/compas_viewer/issues/48).
* Fixed opacity bug in shaded mode.
* Fixed main page link.
* Fixed issue [#17](https://github.com/compas-dev/compas_viewer/issues/17) and avoid using `vertex_xyz`.
* Update the dependency of `compas`.
* The `Index` page.
* Typing hints improved, now `compas_viewer` only support Python 3.9+.
* Introduce decorator @lru_cache() to reduce duplicate calculations. 
* Refactored the `Selector` and the instance_map structure, the main frame rate is higher and selection action is faster.
* Fixed the bug of the `Selector`, drag selection is now more accurate.
* More performative instance map and QObject-based selection architecture.
* Naming of the keys, mouses, and modifiers are changed. The key string which is the same as what it was called in the PySide6.QtCore.Qt, with lowercases and with prefix&underscores removed.
* `Grid` object inherits from `compas.data.Data`.
* Update the compatibility of the `ViewerSceneObject` to the core `SceneObject`.
* Refactored the `ControllerConfig`.
* Fix Qt package of `PySide6`.
* Moved `gl` from `render` folder to the `utilities` folder.
* All color representations are now in `compas.colors.Color`.
* Reduce the `numpy.array` representation. Mostly use `list` instead for clarity.
* Comments improved and better type hints.

### Removed
* Removed `self.objects` from the `Render` class.`
* Replace the `Grid` and `GridObject` but by `FrameObject`, which also hooks the `Frame` in compas.<|MERGE_RESOLUTION|>--- conflicted
+++ resolved
@@ -11,13 +11,11 @@
 * Added `RobotModelObject` and its example in the documentation.
 
 ### Changed
-<<<<<<< HEAD
+
 * Bug fix of [#73](https://github.com/compas-dev/compas_viewer/issues/73).
-=======
 * Documentation images and code correction.
 * Improved typing hints of `CollectionObject`.
 
->>>>>>> f8dd7e8f
 ### Removed
 
 
