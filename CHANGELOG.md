--- conflicted
+++ resolved
@@ -19,13 +19,10 @@
 * Changed `NurbsSurfaceObject` to use tessellation function of `OCCBrep`, show boundary curves instead of control curves.
 * Renamed all lazy setup functions to `lazy_init`.
 * Fixed camera initialization issue.
-<<<<<<< HEAD
+* Fixed and brought back `CollectionObject`.
 * Updated objects color settings to align to `pointcolor`, `linecolor`, `facecolor`.
 * Updated objects visibility settings to align to `show_points`, `show_lines`, `show_faces`.
 * Updated objects drawing settings to align to `linewidth`, `pointsize`.
-=======
-* Fixed and brought back `CollectionObject`.
->>>>>>> 39df44b7
 
 ### Removed
 
