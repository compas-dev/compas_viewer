# Changelog

All notable changes to this project will be documented in this file.

The format is based on [Keep a Changelog](https://keepachangelog.com/en/1.0.0/),
and this project adheres to [Semantic Versioning](https://semver.org/spec/v2.0.0.html).

## Unreleased

### Added
* Added `info` actions.
* Added basic buildup of `Layout`
* Added terminal activation of the viewer.
* Added `PyOpenGL_accelerate` dependency.
* Added repo images. 
* Added `installation` documentation.
* Added documentations: index, api, etc. Mockups style is improved.
* Added `DeleteSelected` action class.
* Added `DataType` as the data type template for generating the buffer.
* Added `NetworkObject` for the scene objects.
* Added `compas_viewer.scene.ViewerSceneObject.LINEWIDTH_SELECTION_INCREMENTAL` to enhance line width for selection only.
* Added `BRepObject`, `CapsuleObject`, `ConeObject`, `CylinderObject`, `PlaneObject`, `SphereObject`, `EllipseObject`, `TorusObject`, `PolygonObject`, `PolylineObject`, `BoxObject`. The geometric resolution is handled by the `compas_viewer.scene.ViewerSceneObject.LINEARDEFLECTION`.
* Added `VectorObject` for the scene objects with mesh-based display for better visual effect.
* Added "instance" render mode for debugging and geometric analysis.
* Added contents in the `README.md`.
* Added full support for selection: drag_selection, drag_deselection, multiselect, deselect, select.
* Added `SelectAll` action class.
* Added `LookAt` action class.
* Added `compas_viewer.Viewer.add_action` for adding actions to the viewer.
* Added `Signal` structure for the `Action` class.
* Added complete key, mouse and modifier support from `PySide6`.
* Added `ZoomSelected` and `GLInfo` classes as template action classes.
* Added `Action` class.
* Added `Controller` class for the controller.
* Added `Grid` and `GridObject` for the scene objects.
* Added `TagObject`, `LineObject` and `PointObject` for the scene objects.
* Added test files for configurations.
* Added doc build, and many doc-building syntax fixes.
* Added `scene.json` for storing the scene configurations. Mostly store the default appearance features of the objects.
* `compas` recognizes `compas_viewer` context, and map the according `compas_viewer` objects to the `compas` objects.
* Added two main scene objects: `ViewerSceneObject` and `MeshObject`. `BufferObject` no longer exists but replaced by `ViewerSceneObject`.
* Added `add` function in the `Viewer` class for adding objects to the scene, which is also the entry for imputing user-defined attributes.
* Added and formatted `Shader` and `Camera`.
* Added a `RenderConfig` for configuring the Render object.
* Added the `shaders` and the `Shader` class in the shader folder.
* Created the `Camera`, `metrics` and `gl` functions and classes (most copied from the view2).
* Adjustment of the `ControllerConfig` and `ViewerConfig``.
* Adjustment of the `Viewer`.
* Basic `Viewer` buildup with the widgets.
* Configurations: `controller_config` and `viewer_config`
* Code and File structure diagrams.
* Added `NetworkObject`.

### Changed
<<<<<<< HEAD
* Fixed opacity mode bug.
* Fixed main page link.
=======
* Fixed issue [#17](https://github.com/compas-dev/compas_viewer/issues/17) and avoid using `vertex_xyz`.
>>>>>>> 5a6cc8cd
* Update the dependency of `compas`.
* The `Index` page.
* Typing hints improved, now `compas_viewer` only support Python 3.9+.
* Introduce decorator @lru_cache() to reduce duplicate calculations. 
* Refactored the `Selector` and the instance_map structure, the main frame rate is higher and selection action is faster.
* Fixed the bug of the `Selector`, drag selection is now more accurate.
* More performative instance map and QObject-based selection architecture.
* Naming of the keys, mouses, and modifiers are changed. The key string which is the same as what it was called in the PySide6.QtCore.Qt, with lowercases and with prefix&underscores removed.
* `Grid` object inherits from `compas.data.Data`.
* Update the compatibility of the `ViewerSceneObject` to the core `SceneObject`.
* Refactored the `ControllerConfig`.
* Fix Qt package of `PySide6`.
* Moved `gl` from `render` folder to the `utilities` folder.
* All color representations are now in `compas.colors.Color`.
* Reduce the `numpy.array` representation. Mostly use `list` instead for clarity.
* Comments improved and better type hints.

### Removed
* Removed `self.objects` from the `Render` class.`
* Replace the `Grid` and `GridObject` but by `FrameObject`, which also hooks the `Frame` in compas.<|MERGE_RESOLUTION|>--- conflicted
+++ resolved
@@ -52,12 +52,9 @@
 * Added `NetworkObject`.
 
 ### Changed
-<<<<<<< HEAD
 * Fixed opacity mode bug.
 * Fixed main page link.
-=======
 * Fixed issue [#17](https://github.com/compas-dev/compas_viewer/issues/17) and avoid using `vertex_xyz`.
->>>>>>> 5a6cc8cd
 * Update the dependency of `compas`.
 * The `Index` page.
 * Typing hints improved, now `compas_viewer` only support Python 3.9+.
