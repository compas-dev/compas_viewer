# Changelog

All notable changes to this project will be documented in this file.

The format is based on [Keep a Changelog](https://keepachangelog.com/en/1.0.0/),
and this project adheres to [Semantic Versioning](https://semver.org/spec/v2.0.0.html).

## Unreleased

### Added
* Added `PyOpenGL_accelerate` dependency.
* Added repo images. 
* Added `installation` documentation.
* Added documentations: index, api, etc. Mockups style is improved.
* Added `DeleteSelected` action class.
* Added `DataType` as the data type template for generating the buffer.
* Added `NetworkObject` for the scene objects.
* Added `compas_viewer.scene.ViewerSceneObject.LINEWIDTH_SELECTION_INCREMENTAL` to enhance line width for selection only.
* Added `BRepObject`, `CapsuleObject`, `ConeObject`, `CylinderObject`, `PlaneObject`, `SphereObject`, `EllipseObject`, `TorusObject`, `PolygonObject`, `PolylineObject`, `BoxObject`. The geometric resolution is handled by the `compas_viewer.scene.ViewerSceneObject.LINEARDEFLECTION`.
* Added `VectorObject` for the scene objects with mesh-based display for better visual effect.
* Added "instance" render mode for debugging and geometric analysis.
* Added contents in the `README.md`.
* Added full support for selection: drag_selection, drag_deselection, multiselect, deselect, select.
* Added `SelectAll` action class.
* Added `LookAt` action class.
* Added `compas_viewer.Viewer.add_action` for adding actions to the viewer.
* Added `Signal` structure for the `Action` class.
* Added complete key, mouse and modifier support from `PySide6`.
* Added `ZoomSelected` and `GLInfo` classes as template action classes.
* Added `Action` class.
* Added `Controller` class for the controller.
* Added `Grid` and `GridObject` for the scene objects.
* Added `TagObject`, `LineObject` and `PointObject` for the scene objects.
* Added test files for configurations.
* Added doc build, and many doc-building syntax fixes.
* Added `scene.json` for storing the scene configurations. Mostly store the default appearance features of the objects.
* `compas` recognizes `compas_viewer` context, and map the according `compas_viewer` objects to the `compas` objects.
* Added two main scene objects: `ViewerSceneObject` and `MeshObject`. `BufferObject` no longer exists but replaced by `ViewerSceneObject`.
* Added `add` function in the `Viewer` class for adding objects to the scene, which is also the entry for imputing user-defined attributes.
* Added and formatted `Shader` and `Camera`.
* Added a `RenderConfig` for configuring the Render object.
* Added the `shaders` and the `Shader` class in the shader folder.
* Created the `Camera`, `metrics` and `gl` functions and classes (most copied from the view2).
* Adjustment of the `ControllerConfig` and `ViewerConfig``.
* Adjustment of the `Viewer`.
* Basic `Viewer` buildup with the widgets.
* Configurations: `controller_config` and `viewer_config`
* Code and File structure diagrams.
* Added `NetworkObject`.

### Changed
<<<<<<< HEAD
* Fixed main page link.
=======
* Fixed issue [#17](https://github.com/compas-dev/compas_viewer/issues/17) and avoid using `vertex_xyz`.
>>>>>>> 43a14791
* Update the dependency of `compas`.
* The `Index` page.
* Typing hints improved, now `compas_viewer` only support Python 3.9+.
* Introduce decorator @lru_cache() to reduce duplicate calculations. 
* Refactored the `Selector` and the instance_map structure, the main frame rate is higher and selection action is faster.
* Fixed the bug of the `Selector`, drag selection is now more accurate.
* More performative instance map and QObject-based selection architecture.
* Naming of the keys, mouses, and modifiers are changed. The key string which is the same as what it was called in the PySide6.QtCore.Qt, with lowercases and with prefix&underscores removed.
* `Grid` object inherits from `compas.data.Data`.
* Update the compatibility of the `ViewerSceneObject` to the core `SceneObject`.
* Refactored the `ControllerConfig`.
* Fix Qt package of `PySide6`.
* Moved `gl` from `render` folder to the `utilities` folder.
* All color representations are now in `compas.colors.Color`.
* Reduce the `numpy.array` representation. Mostly use `list` instead for clarity.
* Comments improved and better type hints.

### Removed
* Removed `self.objects` from the `Render` class.`
* Replace the `Grid` and `GridObject` but by `FrameObject`, which also hooks the `Frame` in compas.<|MERGE_RESOLUTION|>--- conflicted
+++ resolved
@@ -49,11 +49,8 @@
 * Added `NetworkObject`.
 
 ### Changed
-<<<<<<< HEAD
 * Fixed main page link.
-=======
 * Fixed issue [#17](https://github.com/compas-dev/compas_viewer/issues/17) and avoid using `vertex_xyz`.
->>>>>>> 43a14791
 * Update the dependency of `compas`.
 * The `Index` page.
 * Typing hints improved, now `compas_viewer` only support Python 3.9+.
