--- conflicted
+++ resolved
@@ -16,11 +16,8 @@
 
 ### Changed
 
-<<<<<<< HEAD
 * Changed `mouse left` to rotate, `mouse right` to pan, `mouse left + shit` to drag select.
-=======
 * Fixed `action` bug.
->>>>>>> df240b3e
 
 ### Removed
 
