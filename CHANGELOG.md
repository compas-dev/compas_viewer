--- conflicted
+++ resolved
@@ -32,12 +32,9 @@
 * Implemented downsampling for window selection to improve performance.
 * Made `TreeForm` interactive.
 * Fixed `load_scene` action bug.
-<<<<<<< HEAD
-* Fixed `compas_viewer.components.slider` step attribute.
-=======
 * Changed base of shapes to `compas_viewer.scene.ShapeObject`.
 * Changed `FrameObject` to something with just 3 axes.
->>>>>>> 7055ce68
+* Fixed `compas_viewer.components.slider` step attribute.
 
 ### Removed
 
