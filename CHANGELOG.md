# Changelog

All notable changes to this project will be documented in this file.

The format is based on [Keep a Changelog](https://keepachangelog.com/en/1.0.0/),
and this project adheres to [Semantic Versioning](https://semver.org/spec/v2.0.0.html).

## Unreleased

### Added

* Added `compas_viewer.components.dialog` component which handle camera setting popup window.
* Added `compas_viewer.components.combo_box` component.
* Added `ViewComboBox` component handle viewmode change.
* Added `compas_viewer.objects.BufferGeometry` and `compas_viewer.objects.BufferObject`.
* Added `clear_scene` action.
* Added `compas_viewer.components.SceneForm`.
* Added `callback` for `compas_viewer.components.TreeForm`.
* Added `compas_viewer.scene.ShapeObject`.
* Added `compas_viewer.commands.capture_view` and corresponding command.
* Added default colors to `MeshObject`.
* Added default colors to `GeometryObject`.
* Added `object_info_cmd` for `compas_viewer.commends`.
* Added `gridmode` to `GridObject`.
<<<<<<< HEAD
* Added `Observer` to handle `is_selected` state update or more.
* Added `TextEdit` to handle `name` change.
* Added `DefaultLayout` to handle gerneral `layout` setting to minimal.
=======
* Added `checkbox` to `compas_viewer.components.SceneForm`.
>>>>>>> b3b0118e

### Changed

* Fixed `action` bug.
* Updated `compas_viewer.scene.ViewerScene` to support save/load and switching.
* Changed `is_visible` parameters to `show` in `compas_viewer.scene.ViewerSceneObject` classes.
* Changed `GridObject` to draw direcly in `Render`.
* Fixed `CameraSettingsDialog` update current position bug.
* update `slider` component.
* Implemented downsampling for window selection to improve performance.
* Made `TreeForm` interactive.
* Fixed `load_scene` action bug.
* Changed base of shapes to `compas_viewer.scene.ShapeObject`.
* Changed `FrameObject` to something with just 3 axes.
* Restructured `SceneObjects` to accepct `item` as kwargs.
* Fixed `compas_viewer.components.slider` step attribute.
* Fixed `renderer.view` distorted init.
* Fixed `tagobject` by adding back FreeSans.ttf.

### Removed

## [1.1.5] 2024-05-15

### Added

* Added `@viewer.on`.
* Added `SideDock`.

### Changed

### Removed


## [1.1.4] 2024-05-14

### Added

* Added `button`, `double_edit` and `treeform` components.

### Changed

### Removed


## [1.1.3] 2024-05-14

### Added

* Added `PointcloudObject`.
* Added `compas_viewer.base.Base` to access viewer singleton.
* Added `compas_viewer.singleton.SingletonMeta` and `compas_viewer.singleton.Singleton`.
* Added `compas_viewer.scene.Group` and `compas_viewer.scene.GroupObject`.
* Added `PolyhedronObject`.
* Added `compas_viewer.scene.NurbsCurveObject`.

### Changed

* Changed `NurbsSurfaceObject` to use tessellation function of `OCCBrep`, show boundary curves instead of control curves.
* Renamed all lazy setup functions to `lazy_init`.
* Fixed camera initialization issue.
* Fixed and brought back `CollectionObject`.
* Updated objects color settings to align to `pointcolor`, `linecolor`, `facecolor`.
* Updated objects visibility settings to align to `show_points`, `show_lines`, `show_faces`.
* Updated objects drawing settings to align to `linewidth`, `pointsize`.
* Updated `PolygonObject` show faces.

### Removed

* removed `PyOpenGL-accelerate` from requirements.txt

## [1.1.2] 2024-04-22

### Added
* Added singletone `compas_viewer.viewer`
* Added singletone `compas_viewer.config`
* Added `compas_viewer.ui.ui` and `compas_viewer.components`.
### Changed
* Changed `compas_viewer.layout` to `compas_viewer.ui.ui`.
### Removed
* Removed old version of `compas_viewer.viewer`.

## [1.1.1] 2024-04-22

### Added

* Added non-python files to the release.

### Changed

### Removed


## [1.1.0] 2024-04-22

### Added

* Added `*args` in the `Viewer.add` method, resolve [#85](https://github.com/compas-dev/compas_viewer/issues/85).
* Added `Transformation` and `Visualization` sections for the `Propertyform`.
* Added `Propertyform` and its example in the documentation.
* Added example `layout/tree_view`.
* Added functionality of multiple widgets in main viewport.
* Added example `object/scale.py`.
* Added `RobotModelObject` and its example in the documentation.
* Added support to pinch gesture for zooming on touch pads.

### Changed
* Pin the `PySide6` version to `6.6.1`.
* Auto set the camera scale when `zoom_extend` is called.
* Updated the `Tag` example.
* Updated the `RobotModelObject` example.
* Update examples in the documentation.
* Renamed `surfaces` into `viewmesh` in every `ViewerGeometryObject`.
* Renamed `scene.json` to `viewer.json` and `scene_config` to `viewer_config`.
* Unify color naming. variables that control the colors of geometries are `surfacecolor`, `linecolor`,`pointcolor`, yet variables that control the colors of meshes are `facecolor`, `edgecolor`, `vertexcolor`.
* Added `ViewerGeometryObject` as the abstract class for all the geometry objects. Other specific geometry objects are inherited from this class.
* Changed `DataType` into `ShaderDataType`. Resolve to [#46](https://github.com/compas-dev/compas_viewer/issues/46).
* Added `ViewerScene` as an attribute of the `Viewer` class. resolve [#28](https://github.com/compas-dev/compas_viewer/issues/28).
* Bug fix of [#73](https://github.com/compas-dev/compas_viewer/issues/73).
* Improved argument passing mechanism in the `Slider` class. Close [#76](https://github.com/compas-dev/compas_viewer/issues/76).
* Documentation images and code correction.
* Improved typing hints of `CollectionObject`.
* Changed to the point object is `show_points = True` by default. Refer to [#73](https://github.com/compas-dev/compas_viewer/issues/73).
* Changed from `super(__t, __obj)` to `super()` as the new version.
* Temporarily removed `rgba` which is causing blank screen for macos.
* Re-enabled `rgba` support by switching to `vec4` for color attributes in shader.
* Fixed the bug of missing `item` parameter in the `Viewer.add` method.
* Fixed tag text spacing and alignment issue.
* Fixed mouse selection flickering issue.
* Fixed the issue of zoom on mac.

### Removed
* Removed `utilities` folder.

## [1.0.1] 2024-02-01

### Added

### Changed

* Fixed the bug to include `data` folder in the package.

### Removed


## [1.0.0] 2024-02-01

### Added
* Added examples in the doc.
* Added `Treeform`.
* Added basic layout elements: `MenubarLayout`, `ToolbarLayout`, `StatusbarLayout`,`SidedockLayout`.
* Added Actions: delete_selected, camera_info, selection_info.
* Added basic buildup of `Layout`'s configurations. The .json template and the configuration classes.
* `Layout` class basic buildup: `Layout`, `ViewportLayout`, `WindowLayout`.
* Added terminal activation of the viewer.
* Added `PyOpenGL_accelerate` dependency.
* Added repo images. 
* Added `installation` documentation.
* Added documentations: index, api, etc. Mockups style is improved.
* Added `DeleteSelected` action class.
* Added `ShaderDataType` as the data type template for generating the buffer.
* Added `NetworkObject` for the scene objects.
* Added `compas_viewer.scene.ViewerSceneObject.LINEWIDTH_SELECTION_INCREMENTAL` to enhance line width for selection only.
* Added `BRepObject`, `CapsuleObject`, `ConeObject`, `CylinderObject`, `PlaneObject`, `SphereObject`, `EllipseObject`, `TorusObject`, `PolygonObject`, `PolylineObject`, `BoxObject`. The geometric resolution is handled by the `compas_viewer.scene.ViewerSceneObject.LINEARDEFLECTION`.
* Added `VectorObject` for the scene objects with mesh-based display for better visual effect.
* Added "instance" render mode for debugging and geometric analysis.
* Added contents in the `README.md`.
* Added full support for selection: drag_selection, drag_deselection, multiselect, deselect, select.
* Added `SelectAll` action class.
* Added `LookAt` action class.
* Added `compas_viewer.Viewer.add_action` for adding actions to the viewer.
* Added `Signal` structure for the `Action` class.
* Added complete key, mouse and modifier support from `PySide6`.
* Added `ZoomSelected` and `GLInfo` classes as template action classes.
* Added `Action` class.
* Added `Controller` class for the controller.
* Added `Grid` and `GridObject` for the scene objects.
* Added `TagObject`, `LineObject` and `PointObject` for the scene objects.
* Added test files for configurations.
* Added doc build, and many doc-building syntax fixes.
* Added `scene.json` for storing the scene configurations. Mostly store the default appearance features of the objects.
* `compas` recognizes `compas_viewer` context, and map the according `compas_viewer` objects to the `compas` objects.
* Added two main scene objects: `ViewerSceneObject` and `MeshObject`. `BufferObject` no longer exists but replaced by `ViewerSceneObject`.
* Added `add` function in the `Viewer` class for adding objects to the scene, which is also the entry for imputing user-defined attributes.
* Added and formatted `Shader` and `Camera`.
* Added a `RenderConfig` for configuring the Render object.
* Added the `shaders` and the `Shader` class in the shader folder.
* Created the `Camera`, `metrics` and `gl` functions and classes (most copied from the view2).
* Adjustment of the `ControllerConfig` and `ViewerConfig``.
* Adjustment of the `Viewer`.
* Basic `Viewer` buildup with the widgets.
* Configurations: `controller_config` and `viewer_config`
* Code and File structure diagrams.
* Added `NetworkObject`.

### Changed

* Fixed [#64](https://github.com/compas-dev/compas_viewer/issues/64).
* Patch github actions.
* Fix [#63](https://github.com/compas-dev/compas_viewer/issues/63). 
* Updated the configuration architecture.
* Updated the `delete_selected` action.
* Renamed `NetworkObject` to `GraphObject`. See commit: https://github.com/compas-dev/compas/commit/7f7098c11a1a4c3c8c0b527c8f610d10adbba1a6#diff-4e906e478c68aaee46648b7323ed68106084e647748b4e0bcb5fd440c3e162fb.
* Updated the `Slider`.
* Documentation improved.
* `Timer` is moved to utilities.
* Updated `BRepObject` to connect the latest OCC package, close [#48](https://github.com/compas-dev/compas_viewer/issues/48).
* Fixed opacity bug in shaded mode.
* Fixed main page link.
* Fixed issue [#17](https://github.com/compas-dev/compas_viewer/issues/17) and avoid using `vertex_xyz`.
* Update the dependency of `compas`.
* The `Index` page.
* Typing hints improved, now `compas_viewer` only support Python 3.9+.
* Introduce decorator @lru_cache() to reduce duplicate calculations. 
* Refactored the `Selector` and the instance_map structure, the main frame rate is higher and selection action is faster.
* Fixed the bug of the `Selector`, drag selection is now more accurate.
* More performative instance map and QObject-based selection architecture.
* Naming of the keys, mouses, and modifiers are changed. The key string which is the same as what it was called in the PySide6.QtCore.Qt, with lowercases and with prefix&underscores removed.
* `Grid` object inherits from `compas.data.Data`.
* Update the compatibility of the `ViewerSceneObject` to the core `SceneObject`.
* Refactored the `ControllerConfig`.
* Fix Qt package of `PySide6`.
* Moved `gl` from `render` folder to the `utilities` folder.
* All color representations are now in `compas.colors.Color`.
* Reduce the `numpy.array` representation. Mostly use `list` instead for clarity.
* Comments improved and better type hints.

### Removed
* Removed `self.objects` from the `Render` class.`
* Replace the `Grid` and `GridObject` but by `FrameObject`, which also hooks the `Frame` in compas.<|MERGE_RESOLUTION|>--- conflicted
+++ resolved
@@ -22,13 +22,10 @@
 * Added default colors to `GeometryObject`.
 * Added `object_info_cmd` for `compas_viewer.commends`.
 * Added `gridmode` to `GridObject`.
-<<<<<<< HEAD
+* Added `checkbox` to `compas_viewer.components.SceneForm`.
 * Added `Observer` to handle `is_selected` state update or more.
 * Added `TextEdit` to handle `name` change.
 * Added `DefaultLayout` to handle gerneral `layout` setting to minimal.
-=======
-* Added `checkbox` to `compas_viewer.components.SceneForm`.
->>>>>>> b3b0118e
 
 ### Changed
 
