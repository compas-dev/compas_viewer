--- conflicted
+++ resolved
@@ -20,12 +20,9 @@
 
 * Added `list` to accepted types for `Scene.add`.
 * Added `list[float]` to accepted types for `Camera.position` and `Camera.target`.
-<<<<<<< HEAD
-* Added `robot.py` example.
-=======
 * Added `unit` to `Viewer` and `Config`.
 * Added `bounding_box` and `_update_bounding_box` to `BufferObject`.
->>>>>>> b768d601
+* Added `robot.py` example.
 
 ### Changed
 
