--- conflicted
+++ resolved
@@ -9,25 +9,8 @@
 
 ### Added
 
-<<<<<<< HEAD
--   Added `Grid` and `GridObject` for the scene objects.
--   Added `TagObject`, `LineObject` and `PointObject` for the scene objects.
--   Added test files for configurations.
--   Added doc build, and many doc-building syntax fixes.
--   Added `scene.json` for storing the scene configurations. Mostly store the default appearance features of the objects.
--   `compas` recognizes `compas_viewer` context, and map the according `compas_viewer` objects to the `compas` objects.
--   Added two main scene objects: `ViewerSceneObject` and `MeshObject`. `BufferObject` no longer exists but replaced by `ViewerSceneObject`.
--   Added `add` function in the `Viewer` class for adding objects to the scene, which is also the entry for imputing user-defined attributes.
--   Added and formatted `Shader` and `Camera`.
--   Added a `RenderConfig` for configuring the Render object.
--   Added the `shaders` and the `Shader` class in the shader folder.
--   Created the `Camera`, `metrics` and `gl` functions and classes (most copied from the view2).
--   Adjustment of the `ControllerConfig` and `ViewerConfig``.
--   Adjustment of the `Viewer`.
--   Basic `Viewer` buildup with the widgets.
--   Configurations: `controller_config` and `viewer_config`
--   Code and File structure diagrams.
-=======
+* Added `Grid` and `GridObject` for the scene objects.
+* Added `TagObject`, `LineObject` and `PointObject` for the scene objects.
 * Added test files for configurations.
 * Added doc build, and many doc-building syntax fixes.
 * Added `scene.json` for storing the scene configurations. Mostly store the default appearance features of the objects.
@@ -43,7 +26,6 @@
 * Basic `Viewer` buildup with the widgets.
 * Configurations: `controller_config` and `viewer_config`
 * Code and File structure diagrams.
->>>>>>> 2644f387
 
 ### Changed
 
