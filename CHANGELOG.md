--- conflicted
+++ resolved
@@ -20,27 +20,21 @@
 
 * Added `list` to accepted types for `Scene.add`.
 * Added `list[float]` to accepted types for `Camera.position` and `Camera.target`.
-<<<<<<< HEAD
+* Added `unit` to `Viewer` and `Config`.
+* Added `bounding_box` and `_update_bounding_box` to `BufferObject`.
 * Added `TextEdit` to handle `name` change.
 * Added `DefaultLayout` to handle gerneral `layout` setting to minimal.
 * Added `ColorDialog` to manage color dialog.
 * Added `SettingLayout` to manage complex layout with config input.
 
-=======
-* Added `unit` to `Viewer` and `Config`.
-* Added `bounding_box` and `_update_bounding_box` to `BufferObject`.
->>>>>>> b768d601
 
 ### Changed
 
 * Fixed `opacity` bug with `BufferObject`.
-<<<<<<< HEAD
+* Updated `SceneForm` to avoid completely reload when scene objects not changed.
 * Updated callback to `SceneTree`.
 * Updated `ObjectSetting` and `CameraSetting` to support setting from config.
 * Updated `Slider` to be able change value with `TextEdit`
-=======
-* Updated `SceneForm` to avoid completely reload when scene objects not changed.
->>>>>>> b768d601
 
 ### Removed
 
