# Changelog

All notable changes to this project will be documented in this file.

The format is based on [Keep a Changelog](https://keepachangelog.com/en/1.0.0/),
and this project adheres to [Semantic Versioning](https://semver.org/spec/v2.0.0.html).

## Unreleased

### Added

* Added `compas_viewer.components.dialog` component which handle camera setting popup window.
* Added `compas_viewer.components.combo_box` component.
* Added `ViewComboBox` component handle viewmode change.
* Added `compas_viewer.objects.BufferGeometry` and `compas_viewer.objects.BufferObject`.

### Changed

* Fixed `action` bug.
* Updated `compas_viewer.scene.ViewerScene` to support save/load and switching.
* Changed `is_visible` parameters to `show` in `compas_viewer.scene.ViewerSceneObject` classes.
* Changed `GridObject` to draw direcly in `Render`
<<<<<<< HEAD
* update `slider` component
=======
* Fixed `CameraSettingsDialog` update current position bug.
>>>>>>> 71a2675a

### Removed


## [1.1.5] 2024-05-15

### Added

* Added `@viewer.on`.
* Added `SideDock`.

### Changed

### Removed


## [1.1.4] 2024-05-14

### Added

* Added `button`, `double_edit` and `treeform` components.

### Changed

### Removed


## [1.1.3] 2024-05-14

### Added

* Added `PointcloudObject`.
* Added `compas_viewer.base.Base` to access viewer singleton.
* Added `compas_viewer.singleton.SingletonMeta` and `compas_viewer.singleton.Singleton`.
* Added `compas_viewer.scene.Group` and `compas_viewer.scene.GroupObject`.
* Added `PolyhedronObject`.
* Added `compas_viewer.scene.NurbsCurveObject`.

### Changed

* Changed `NurbsSurfaceObject` to use tessellation function of `OCCBrep`, show boundary curves instead of control curves.
* Renamed all lazy setup functions to `lazy_init`.
* Fixed camera initialization issue.
* Fixed and brought back `CollectionObject`.
* Updated objects color settings to align to `pointcolor`, `linecolor`, `facecolor`.
* Updated objects visibility settings to align to `show_points`, `show_lines`, `show_faces`.
* Updated objects drawing settings to align to `linewidth`, `pointsize`.
* Updated `PolygonObject` show faces.

### Removed

* removed `PyOpenGL-accelerate` from requirements.txt

## [1.1.2] 2024-04-22

### Added
* Added singletone `compas_viewer.viewer`
* Added singletone `compas_viewer.config`
* Added `compas_viewer.ui.ui` and `compas_viewer.components`.
### Changed
* Changed `compas_viewer.layout` to `compas_viewer.ui.ui`.
### Removed
* Removed old version of `compas_viewer.viewer`.

## [1.1.1] 2024-04-22

### Added

* Added non-python files to the release.

### Changed

### Removed


## [1.1.0] 2024-04-22

### Added

* Added `*args` in the `Viewer.add` method, resolve [#85](https://github.com/compas-dev/compas_viewer/issues/85).
* Added `Transformation` and `Visualization` sections for the `Propertyform`.
* Added `Propertyform` and its example in the documentation.
* Added example `layout/tree_view`.
* Added functionality of multiple widgets in main viewport.
* Added example `object/scale.py`.
* Added `RobotModelObject` and its example in the documentation.
* Added support to pinch gesture for zooming on touch pads.

### Changed
* Pin the `PySide6` version to `6.6.1`.
* Auto set the camera scale when `zoom_extend` is called.
* Updated the `Tag` example.
* Updated the `RobotModelObject` example.
* Update examples in the documentation.
* Renamed `surfaces` into `viewmesh` in every `ViewerGeometryObject`.
* Renamed `scene.json` to `viewer.json` and `scene_config` to `viewer_config`.
* Unify color naming. variables that control the colors of geometries are `surfacecolor`, `linecolor`,`pointcolor`, yet variables that control the colors of meshes are `facecolor`, `edgecolor`, `vertexcolor`.
* Added `ViewerGeometryObject` as the abstract class for all the geometry objects. Other specific geometry objects are inherited from this class.
* Changed `DataType` into `ShaderDataType`. Resolve to [#46](https://github.com/compas-dev/compas_viewer/issues/46).
* Added `ViewerScene` as an attribute of the `Viewer` class. resolve [#28](https://github.com/compas-dev/compas_viewer/issues/28).
* Bug fix of [#73](https://github.com/compas-dev/compas_viewer/issues/73).
* Improved argument passing mechanism in the `Slider` class. Close [#76](https://github.com/compas-dev/compas_viewer/issues/76).
* Documentation images and code correction.
* Improved typing hints of `CollectionObject`.
* Changed to the point object is `show_points = True` by default. Refer to [#73](https://github.com/compas-dev/compas_viewer/issues/73).
* Changed from `super(__t, __obj)` to `super()` as the new version.
* Temporarily removed `rgba` which is causing blank screen for macos.
* Re-enabled `rgba` support by switching to `vec4` for color attributes in shader.
* Fixed the bug of missing `item` parameter in the `Viewer.add` method.
* Fixed tag text spacing and alignment issue.
* Fixed mouse selection flickering issue.
* Fixed the issue of zoom on mac.

### Removed
* Removed `utilities` folder.

## [1.0.1] 2024-02-01

### Added

### Changed

* Fixed the bug to include `data` folder in the package.

### Removed


## [1.0.0] 2024-02-01

### Added
* Added examples in the doc.
* Added `Treeform`.
* Added basic layout elements: `MenubarLayout`, `ToolbarLayout`, `StatusbarLayout`,`SidedockLayout`.
* Added Actions: delete_selected, camera_info, selection_info.
* Added basic buildup of `Layout`'s configurations. The .json template and the configuration classes.
* `Layout` class basic buildup: `Layout`, `ViewportLayout`, `WindowLayout`.
* Added terminal activation of the viewer.
* Added `PyOpenGL_accelerate` dependency.
* Added repo images. 
* Added `installation` documentation.
* Added documentations: index, api, etc. Mockups style is improved.
* Added `DeleteSelected` action class.
* Added `ShaderDataType` as the data type template for generating the buffer.
* Added `NetworkObject` for the scene objects.
* Added `compas_viewer.scene.ViewerSceneObject.LINEWIDTH_SELECTION_INCREMENTAL` to enhance line width for selection only.
* Added `BRepObject`, `CapsuleObject`, `ConeObject`, `CylinderObject`, `PlaneObject`, `SphereObject`, `EllipseObject`, `TorusObject`, `PolygonObject`, `PolylineObject`, `BoxObject`. The geometric resolution is handled by the `compas_viewer.scene.ViewerSceneObject.LINEARDEFLECTION`.
* Added `VectorObject` for the scene objects with mesh-based display for better visual effect.
* Added "instance" render mode for debugging and geometric analysis.
* Added contents in the `README.md`.
* Added full support for selection: drag_selection, drag_deselection, multiselect, deselect, select.
* Added `SelectAll` action class.
* Added `LookAt` action class.
* Added `compas_viewer.Viewer.add_action` for adding actions to the viewer.
* Added `Signal` structure for the `Action` class.
* Added complete key, mouse and modifier support from `PySide6`.
* Added `ZoomSelected` and `GLInfo` classes as template action classes.
* Added `Action` class.
* Added `Controller` class for the controller.
* Added `Grid` and `GridObject` for the scene objects.
* Added `TagObject`, `LineObject` and `PointObject` for the scene objects.
* Added test files for configurations.
* Added doc build, and many doc-building syntax fixes.
* Added `scene.json` for storing the scene configurations. Mostly store the default appearance features of the objects.
* `compas` recognizes `compas_viewer` context, and map the according `compas_viewer` objects to the `compas` objects.
* Added two main scene objects: `ViewerSceneObject` and `MeshObject`. `BufferObject` no longer exists but replaced by `ViewerSceneObject`.
* Added `add` function in the `Viewer` class for adding objects to the scene, which is also the entry for imputing user-defined attributes.
* Added and formatted `Shader` and `Camera`.
* Added a `RenderConfig` for configuring the Render object.
* Added the `shaders` and the `Shader` class in the shader folder.
* Created the `Camera`, `metrics` and `gl` functions and classes (most copied from the view2).
* Adjustment of the `ControllerConfig` and `ViewerConfig``.
* Adjustment of the `Viewer`.
* Basic `Viewer` buildup with the widgets.
* Configurations: `controller_config` and `viewer_config`
* Code and File structure diagrams.
* Added `NetworkObject`.

### Changed

* Fixed [#64](https://github.com/compas-dev/compas_viewer/issues/64).
* Patch github actions.
* Fix [#63](https://github.com/compas-dev/compas_viewer/issues/63). 
* Updated the configuration architecture.
* Updated the `delete_selected` action.
* Renamed `NetworkObject` to `GraphObject`. See commit: https://github.com/compas-dev/compas/commit/7f7098c11a1a4c3c8c0b527c8f610d10adbba1a6#diff-4e906e478c68aaee46648b7323ed68106084e647748b4e0bcb5fd440c3e162fb.
* Updated the `Slider`.
* Documentation improved.
* `Timer` is moved to utilities.
* Updated `BRepObject` to connect the latest OCC package, close [#48](https://github.com/compas-dev/compas_viewer/issues/48).
* Fixed opacity bug in shaded mode.
* Fixed main page link.
* Fixed issue [#17](https://github.com/compas-dev/compas_viewer/issues/17) and avoid using `vertex_xyz`.
* Update the dependency of `compas`.
* The `Index` page.
* Typing hints improved, now `compas_viewer` only support Python 3.9+.
* Introduce decorator @lru_cache() to reduce duplicate calculations. 
* Refactored the `Selector` and the instance_map structure, the main frame rate is higher and selection action is faster.
* Fixed the bug of the `Selector`, drag selection is now more accurate.
* More performative instance map and QObject-based selection architecture.
* Naming of the keys, mouses, and modifiers are changed. The key string which is the same as what it was called in the PySide6.QtCore.Qt, with lowercases and with prefix&underscores removed.
* `Grid` object inherits from `compas.data.Data`.
* Update the compatibility of the `ViewerSceneObject` to the core `SceneObject`.
* Refactored the `ControllerConfig`.
* Fix Qt package of `PySide6`.
* Moved `gl` from `render` folder to the `utilities` folder.
* All color representations are now in `compas.colors.Color`.
* Reduce the `numpy.array` representation. Mostly use `list` instead for clarity.
* Comments improved and better type hints.

### Removed
* Removed `self.objects` from the `Render` class.`
* Replace the `Grid` and `GridObject` but by `FrameObject`, which also hooks the `Frame` in compas.<|MERGE_RESOLUTION|>--- conflicted
+++ resolved
@@ -20,11 +20,8 @@
 * Updated `compas_viewer.scene.ViewerScene` to support save/load and switching.
 * Changed `is_visible` parameters to `show` in `compas_viewer.scene.ViewerSceneObject` classes.
 * Changed `GridObject` to draw direcly in `Render`
-<<<<<<< HEAD
+* Fixed `CameraSettingsDialog` update current position bug.
 * update `slider` component
-=======
-* Fixed `CameraSettingsDialog` update current position bug.
->>>>>>> 71a2675a
 
 ### Removed
 
