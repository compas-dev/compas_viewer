--- conflicted
+++ resolved
@@ -12,11 +12,9 @@
 
 ### Changed
 
-<<<<<<< HEAD
+
 * Added `ViewerScene` as an attribute of the `Viewer` class. resolve [#28](https://github.com/compas-dev/compas_viewer/issues/28).
-=======
 * Bug fix of [#73](https://github.com/compas-dev/compas_viewer/issues/73).
->>>>>>> fb19585b
 * Improved argument passing mechanism in the `Slider` class. Close [#76](https://github.com/compas-dev/compas_viewer/issues/76).
 * Documentation images and code correction.
 * Improved typing hints of `CollectionObject`.
