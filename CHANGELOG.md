# Changelog

All notable changes to this project will be documented in this file.

The format is based on [Keep a Changelog](https://keepachangelog.com/en/1.0.0/),
and this project adheres to [Semantic Versioning](https://semver.org/spec/v2.0.0.html).

## Unreleased

### Added

<<<<<<< HEAD
* Added `robot.py` example.
=======
* Added `list` to accepted types for `Scene.add`.
* Added `list[float]` to accepted types for `Camera.position` and `Camera.target`.
>>>>>>> 19b0af4c

### Changed

* Fixed `opacity` bug with `BufferObject`.

### Removed

## [1.2.3] 2024-07-03

### Added

* Added `scripts/treeform.py` example.

### Changed

### Removed


## [1.2.2] 2024-07-02

### Added

### Changed

* Fixed issue of `SceneForm` collapsing when new object is selected.
* Toggling `show` of Group or objects will hide/show all its descendents.
* Moved assets related files to `assets` folder.
* Fixed a bug to allow changing `Viewer.renderer.view` before `Viewer.show()`.
* Fixed a bug of grid not showing while the scene is empty.

### Removed

* Removed `is_locked` from `compas_viewer.scene.ViewerSceneObject`.


## [1.2.1] 2024-06-26

### Added

### Changed

* Fixed missing shader files.

### Removed


## [1.2.0] 2024-06-26

### Added

* Added `compas_viewer.components.dialog` component which handle camera setting popup window.
* Added `compas_viewer.components.combo_box` component.
* Added `ViewComboBox` component handle viewmode change.
* Added `compas_viewer.objects.BufferGeometry` and `compas_viewer.objects.BufferObject`.
* Added `clear_scene` action.
* Added `compas_viewer.components.SceneForm`.
* Added `callback` for `compas_viewer.components.TreeForm`.
* Added `compas_viewer.scene.ShapeObject`.
* Added `compas_viewer.commands.capture_view` and corresponding command.
* Added default colors to `MeshObject`.
* Added default colors to `GeometryObject`.
* Added `object_info_cmd` for `compas_viewer.commends`.
* Added `gridmode` to `GridObject`.
* Added `checkbox` to `compas_viewer.components.SceneForm`.

### Changed

* Fixed `action` bug.
* Updated `compas_viewer.scene.ViewerScene` to support save/load and switching.
* Changed `is_visible` parameters to `show` in `compas_viewer.scene.ViewerSceneObject` classes.
* Changed `GridObject` to draw direcly in `Render`.
* Fixed `CameraSettingsDialog` update current position bug.
* update `slider` component.
* Implemented downsampling for window selection to improve performance.
* Made `TreeForm` interactive.
* Fixed `load_scene` action bug.
* Changed base of shapes to `compas_viewer.scene.ShapeObject`.
* Changed `FrameObject` to something with just 3 axes.
* Restructured `SceneObjects` to accepct `item` as kwargs.
* Fixed `compas_viewer.components.slider` step attribute.
* Fixed `renderer.view` distorted init.
* Fixed `tagobject` by adding back FreeSans.ttf.

### Removed

## [1.1.5] 2024-05-15

### Added

* Added `@viewer.on`.
* Added `SideDock`.

### Changed

### Removed


## [1.1.4] 2024-05-14

### Added

* Added `button`, `double_edit` and `treeform` components.

### Changed

### Removed


## [1.1.3] 2024-05-14

### Added

* Added `PointcloudObject`.
* Added `compas_viewer.base.Base` to access viewer singleton.
* Added `compas_viewer.singleton.SingletonMeta` and `compas_viewer.singleton.Singleton`.
* Added `compas_viewer.scene.Group` and `compas_viewer.scene.GroupObject`.
* Added `PolyhedronObject`.
* Added `compas_viewer.scene.NurbsCurveObject`.

### Changed

* Changed `NurbsSurfaceObject` to use tessellation function of `OCCBrep`, show boundary curves instead of control curves.
* Renamed all lazy setup functions to `lazy_init`.
* Fixed camera initialization issue.
* Fixed and brought back `CollectionObject`.
* Updated objects color settings to align to `pointcolor`, `linecolor`, `facecolor`.
* Updated objects visibility settings to align to `show_points`, `show_lines`, `show_faces`.
* Updated objects drawing settings to align to `linewidth`, `pointsize`.
* Updated `PolygonObject` show faces.

### Removed

* removed `PyOpenGL-accelerate` from requirements.txt

## [1.1.2] 2024-04-22

### Added
* Added singletone `compas_viewer.viewer`
* Added singletone `compas_viewer.config`
* Added `compas_viewer.ui.ui` and `compas_viewer.components`.
### Changed
* Changed `compas_viewer.layout` to `compas_viewer.ui.ui`.
### Removed
* Removed old version of `compas_viewer.viewer`.

## [1.1.1] 2024-04-22

### Added

* Added non-python files to the release.

### Changed

### Removed


## [1.1.0] 2024-04-22

### Added

* Added `*args` in the `Viewer.add` method, resolve [#85](https://github.com/compas-dev/compas_viewer/issues/85).
* Added `Transformation` and `Visualization` sections for the `Propertyform`.
* Added `Propertyform` and its example in the documentation.
* Added example `layout/tree_view`.
* Added functionality of multiple widgets in main viewport.
* Added example `object/scale.py`.
* Added `RobotModelObject` and its example in the documentation.
* Added support to pinch gesture for zooming on touch pads.

### Changed
* Pin the `PySide6` version to `6.6.1`.
* Auto set the camera scale when `zoom_extend` is called.
* Updated the `Tag` example.
* Updated the `RobotModelObject` example.
* Update examples in the documentation.
* Renamed `surfaces` into `viewmesh` in every `ViewerGeometryObject`.
* Renamed `scene.json` to `viewer.json` and `scene_config` to `viewer_config`.
* Unify color naming. variables that control the colors of geometries are `surfacecolor`, `linecolor`,`pointcolor`, yet variables that control the colors of meshes are `facecolor`, `edgecolor`, `vertexcolor`.
* Added `ViewerGeometryObject` as the abstract class for all the geometry objects. Other specific geometry objects are inherited from this class.
* Changed `DataType` into `ShaderDataType`. Resolve to [#46](https://github.com/compas-dev/compas_viewer/issues/46).
* Added `ViewerScene` as an attribute of the `Viewer` class. resolve [#28](https://github.com/compas-dev/compas_viewer/issues/28).
* Bug fix of [#73](https://github.com/compas-dev/compas_viewer/issues/73).
* Improved argument passing mechanism in the `Slider` class. Close [#76](https://github.com/compas-dev/compas_viewer/issues/76).
* Documentation images and code correction.
* Improved typing hints of `CollectionObject`.
* Changed to the point object is `show_points = True` by default. Refer to [#73](https://github.com/compas-dev/compas_viewer/issues/73).
* Changed from `super(__t, __obj)` to `super()` as the new version.
* Temporarily removed `rgba` which is causing blank screen for macos.
* Re-enabled `rgba` support by switching to `vec4` for color attributes in shader.
* Fixed the bug of missing `item` parameter in the `Viewer.add` method.
* Fixed tag text spacing and alignment issue.
* Fixed mouse selection flickering issue.
* Fixed the issue of zoom on mac.

### Removed
* Removed `utilities` folder.

## [1.0.1] 2024-02-01

### Added

### Changed

* Fixed the bug to include `data` folder in the package.

### Removed


## [1.0.0] 2024-02-01

### Added
* Added examples in the doc.
* Added `Treeform`.
* Added basic layout elements: `MenubarLayout`, `ToolbarLayout`, `StatusbarLayout`,`SidedockLayout`.
* Added Actions: delete_selected, camera_info, selection_info.
* Added basic buildup of `Layout`'s configurations. The .json template and the configuration classes.
* `Layout` class basic buildup: `Layout`, `ViewportLayout`, `WindowLayout`.
* Added terminal activation of the viewer.
* Added `PyOpenGL_accelerate` dependency.
* Added repo images. 
* Added `installation` documentation.
* Added documentations: index, api, etc. Mockups style is improved.
* Added `DeleteSelected` action class.
* Added `ShaderDataType` as the data type template for generating the buffer.
* Added `NetworkObject` for the scene objects.
* Added `compas_viewer.scene.ViewerSceneObject.LINEWIDTH_SELECTION_INCREMENTAL` to enhance line width for selection only.
* Added `BRepObject`, `CapsuleObject`, `ConeObject`, `CylinderObject`, `PlaneObject`, `SphereObject`, `EllipseObject`, `TorusObject`, `PolygonObject`, `PolylineObject`, `BoxObject`. The geometric resolution is handled by the `compas_viewer.scene.ViewerSceneObject.LINEARDEFLECTION`.
* Added `VectorObject` for the scene objects with mesh-based display for better visual effect.
* Added "instance" render mode for debugging and geometric analysis.
* Added contents in the `README.md`.
* Added full support for selection: drag_selection, drag_deselection, multiselect, deselect, select.
* Added `SelectAll` action class.
* Added `LookAt` action class.
* Added `compas_viewer.Viewer.add_action` for adding actions to the viewer.
* Added `Signal` structure for the `Action` class.
* Added complete key, mouse and modifier support from `PySide6`.
* Added `ZoomSelected` and `GLInfo` classes as template action classes.
* Added `Action` class.
* Added `Controller` class for the controller.
* Added `Grid` and `GridObject` for the scene objects.
* Added `TagObject`, `LineObject` and `PointObject` for the scene objects.
* Added test files for configurations.
* Added doc build, and many doc-building syntax fixes.
* Added `scene.json` for storing the scene configurations. Mostly store the default appearance features of the objects.
* `compas` recognizes `compas_viewer` context, and map the according `compas_viewer` objects to the `compas` objects.
* Added two main scene objects: `ViewerSceneObject` and `MeshObject`. `BufferObject` no longer exists but replaced by `ViewerSceneObject`.
* Added `add` function in the `Viewer` class for adding objects to the scene, which is also the entry for imputing user-defined attributes.
* Added and formatted `Shader` and `Camera`.
* Added a `RenderConfig` for configuring the Render object.
* Added the `shaders` and the `Shader` class in the shader folder.
* Created the `Camera`, `metrics` and `gl` functions and classes (most copied from the view2).
* Adjustment of the `ControllerConfig` and `ViewerConfig``.
* Adjustment of the `Viewer`.
* Basic `Viewer` buildup with the widgets.
* Configurations: `controller_config` and `viewer_config`
* Code and File structure diagrams.
* Added `NetworkObject`.

### Changed

* Fixed [#64](https://github.com/compas-dev/compas_viewer/issues/64).
* Patch github actions.
* Fix [#63](https://github.com/compas-dev/compas_viewer/issues/63). 
* Updated the configuration architecture.
* Updated the `delete_selected` action.
* Renamed `NetworkObject` to `GraphObject`. See commit: https://github.com/compas-dev/compas/commit/7f7098c11a1a4c3c8c0b527c8f610d10adbba1a6#diff-4e906e478c68aaee46648b7323ed68106084e647748b4e0bcb5fd440c3e162fb.
* Updated the `Slider`.
* Documentation improved.
* `Timer` is moved to utilities.
* Updated `BRepObject` to connect the latest OCC package, close [#48](https://github.com/compas-dev/compas_viewer/issues/48).
* Fixed opacity bug in shaded mode.
* Fixed main page link.
* Fixed issue [#17](https://github.com/compas-dev/compas_viewer/issues/17) and avoid using `vertex_xyz`.
* Update the dependency of `compas`.
* The `Index` page.
* Typing hints improved, now `compas_viewer` only support Python 3.9+.
* Introduce decorator @lru_cache() to reduce duplicate calculations. 
* Refactored the `Selector` and the instance_map structure, the main frame rate is higher and selection action is faster.
* Fixed the bug of the `Selector`, drag selection is now more accurate.
* More performative instance map and QObject-based selection architecture.
* Naming of the keys, mouses, and modifiers are changed. The key string which is the same as what it was called in the PySide6.QtCore.Qt, with lowercases and with prefix&underscores removed.
* `Grid` object inherits from `compas.data.Data`.
* Update the compatibility of the `ViewerSceneObject` to the core `SceneObject`.
* Refactored the `ControllerConfig`.
* Fix Qt package of `PySide6`.
* Moved `gl` from `render` folder to the `utilities` folder.
* All color representations are now in `compas.colors.Color`.
* Reduce the `numpy.array` representation. Mostly use `list` instead for clarity.
* Comments improved and better type hints.

### Removed
* Removed `self.objects` from the `Render` class.`
* Replace the `Grid` and `GridObject` but by `FrameObject`, which also hooks the `Frame` in compas.<|MERGE_RESOLUTION|>--- conflicted
+++ resolved
@@ -9,12 +9,10 @@
 
 ### Added
 
-<<<<<<< HEAD
-* Added `robot.py` example.
-=======
 * Added `list` to accepted types for `Scene.add`.
 * Added `list[float]` to accepted types for `Camera.position` and `Camera.target`.
->>>>>>> 19b0af4c
+
+* Added `robot.py` example.
 
 ### Changed
 
