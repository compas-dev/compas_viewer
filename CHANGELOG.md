# Changelog

All notable changes to this project will be documented in this file.

The format is based on [Keep a Changelog](https://keepachangelog.com/en/1.0.0/),
and this project adheres to [Semantic Versioning](https://semver.org/spec/v2.0.0.html).

## Unreleased

### Added
<<<<<<< HEAD
* Added `*args` in the `Viewer.add` method, resolve [#85](https://github.com/compas-dev/compas_viewer/issues/85).
* Added `Transformation` and `Visualization` sections for the `Propertyform`.
* Added `Propertyform` and its example in the documentation.
=======
* Added example `object/scale.py`.
>>>>>>> b1d9ce5c
* Added `RobotModelObject` and its example in the documentation.

### Changed
* Auto set the camera scale when `zoom_extend` is called.
* Updated the `Tag` example.
* Updated the `RobotModelObject` example.
* Update examples in the documentation.
* Renamed `surfaces` into `viewmesh` in every `ViewerGeometryObject`.
* Renamed `scene.json` to `viewer.json` and `scene_config` to `viewer_config`.
* Unify color naming. variables that control the colors of geometries are `surfacecolor`, `linecolor`,`pointcolor`, yet variables that control the colors of meshes are `facecolor`, `edgecolor`, `vertexcolor`.
* Added `ViewerGeometryObject` as the abstract class for all the geometry objects. Other specific geometry objects are inherited from this class.
* Changed `DataType` into `ShaderDataType`. Resolve to [#46](https://github.com/compas-dev/compas_viewer/issues/46).
* Added `ViewerScene` as an attribute of the `Viewer` class. resolve [#28](https://github.com/compas-dev/compas_viewer/issues/28).
* Bug fix of [#73](https://github.com/compas-dev/compas_viewer/issues/73).
* Improved argument passing mechanism in the `Slider` class. Close [#76](https://github.com/compas-dev/compas_viewer/issues/76).
* Documentation images and code correction.
* Improved typing hints of `CollectionObject`.
* Changed to the point object is `show_points = True` by default. Refer to [#73](https://github.com/compas-dev/compas_viewer/issues/73).
* Changed from `super(__t, __obj)` to `super()` as the new version.

### Removed


## [1.0.1] 2024-02-01

### Added

### Changed

* Fixed the bug to include `data` folder in the package.

### Removed


## [1.0.0] 2024-02-01

### Added
* Added examples in the doc.
* Added `Treeform`.
* Added basic layout elements: `MenubarLayout`, `ToolbarLayout`, `StatusbarLayout`,`SidedockLayout`.
* Added Actions: delete_selected, camera_info, selection_info.
* Added basic buildup of `Layout`'s configurations. The .json template and the configuration classes.
* `Layout` class basic buildup: `Layout`, `ViewportLayout`, `WindowLayout`.
* Added terminal activation of the viewer.
* Added `PyOpenGL_accelerate` dependency.
* Added repo images. 
* Added `installation` documentation.
* Added documentations: index, api, etc. Mockups style is improved.
* Added `DeleteSelected` action class.
* Added `ShaderDataType` as the data type template for generating the buffer.
* Added `NetworkObject` for the scene objects.
* Added `compas_viewer.scene.ViewerSceneObject.LINEWIDTH_SELECTION_INCREMENTAL` to enhance line width for selection only.
* Added `BRepObject`, `CapsuleObject`, `ConeObject`, `CylinderObject`, `PlaneObject`, `SphereObject`, `EllipseObject`, `TorusObject`, `PolygonObject`, `PolylineObject`, `BoxObject`. The geometric resolution is handled by the `compas_viewer.scene.ViewerSceneObject.LINEARDEFLECTION`.
* Added `VectorObject` for the scene objects with mesh-based display for better visual effect.
* Added "instance" render mode for debugging and geometric analysis.
* Added contents in the `README.md`.
* Added full support for selection: drag_selection, drag_deselection, multiselect, deselect, select.
* Added `SelectAll` action class.
* Added `LookAt` action class.
* Added `compas_viewer.Viewer.add_action` for adding actions to the viewer.
* Added `Signal` structure for the `Action` class.
* Added complete key, mouse and modifier support from `PySide6`.
* Added `ZoomSelected` and `GLInfo` classes as template action classes.
* Added `Action` class.
* Added `Controller` class for the controller.
* Added `Grid` and `GridObject` for the scene objects.
* Added `TagObject`, `LineObject` and `PointObject` for the scene objects.
* Added test files for configurations.
* Added doc build, and many doc-building syntax fixes.
* Added `scene.json` for storing the scene configurations. Mostly store the default appearance features of the objects.
* `compas` recognizes `compas_viewer` context, and map the according `compas_viewer` objects to the `compas` objects.
* Added two main scene objects: `ViewerSceneObject` and `MeshObject`. `BufferObject` no longer exists but replaced by `ViewerSceneObject`.
* Added `add` function in the `Viewer` class for adding objects to the scene, which is also the entry for imputing user-defined attributes.
* Added and formatted `Shader` and `Camera`.
* Added a `RenderConfig` for configuring the Render object.
* Added the `shaders` and the `Shader` class in the shader folder.
* Created the `Camera`, `metrics` and `gl` functions and classes (most copied from the view2).
* Adjustment of the `ControllerConfig` and `ViewerConfig``.
* Adjustment of the `Viewer`.
* Basic `Viewer` buildup with the widgets.
* Configurations: `controller_config` and `viewer_config`
* Code and File structure diagrams.
* Added `NetworkObject`.

### Changed

* Fixed [#64](https://github.com/compas-dev/compas_viewer/issues/64).
* Patch github actions.
* Fix [#63](https://github.com/compas-dev/compas_viewer/issues/63). 
* Updated the configuration architecture.
* Updated the `delete_selected` action.
* Renamed `NetworkObject` to `GraphObject`. See commit: https://github.com/compas-dev/compas/commit/7f7098c11a1a4c3c8c0b527c8f610d10adbba1a6#diff-4e906e478c68aaee46648b7323ed68106084e647748b4e0bcb5fd440c3e162fb.
* Updated the `Slider`.
* Documentation improved.
* `Timer` is moved to utilities.
* Updated `BRepObject` to connect the latest OCC package, close [#48](https://github.com/compas-dev/compas_viewer/issues/48).
* Fixed opacity bug in shaded mode.
* Fixed main page link.
* Fixed issue [#17](https://github.com/compas-dev/compas_viewer/issues/17) and avoid using `vertex_xyz`.
* Update the dependency of `compas`.
* The `Index` page.
* Typing hints improved, now `compas_viewer` only support Python 3.9+.
* Introduce decorator @lru_cache() to reduce duplicate calculations. 
* Refactored the `Selector` and the instance_map structure, the main frame rate is higher and selection action is faster.
* Fixed the bug of the `Selector`, drag selection is now more accurate.
* More performative instance map and QObject-based selection architecture.
* Naming of the keys, mouses, and modifiers are changed. The key string which is the same as what it was called in the PySide6.QtCore.Qt, with lowercases and with prefix&underscores removed.
* `Grid` object inherits from `compas.data.Data`.
* Update the compatibility of the `ViewerSceneObject` to the core `SceneObject`.
* Refactored the `ControllerConfig`.
* Fix Qt package of `PySide6`.
* Moved `gl` from `render` folder to the `utilities` folder.
* All color representations are now in `compas.colors.Color`.
* Reduce the `numpy.array` representation. Mostly use `list` instead for clarity.
* Comments improved and better type hints.

### Removed
* Removed `self.objects` from the `Render` class.`
* Replace the `Grid` and `GridObject` but by `FrameObject`, which also hooks the `Frame` in compas.<|MERGE_RESOLUTION|>--- conflicted
+++ resolved
@@ -8,13 +8,10 @@
 ## Unreleased
 
 ### Added
-<<<<<<< HEAD
 * Added `*args` in the `Viewer.add` method, resolve [#85](https://github.com/compas-dev/compas_viewer/issues/85).
 * Added `Transformation` and `Visualization` sections for the `Propertyform`.
 * Added `Propertyform` and its example in the documentation.
-=======
 * Added example `object/scale.py`.
->>>>>>> b1d9ce5c
 * Added `RobotModelObject` and its example in the documentation.
 
 ### Changed
