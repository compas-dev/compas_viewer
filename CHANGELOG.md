--- conflicted
+++ resolved
@@ -34,11 +34,8 @@
 * Fixed `load_scene` action bug.
 * Changed base of shapes to `compas_viewer.scene.ShapeObject`.
 * Changed `FrameObject` to something with just 3 axes.
-<<<<<<< HEAD
 * Restructured `SceneObjects` to accepct `item` as kwargs.
-=======
 * Fixed `compas_viewer.components.slider` step attribute.
->>>>>>> b5c8882c
 
 ### Removed
 
