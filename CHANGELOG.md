# Changelog

All notable changes to this project will be documented in this file.

The format is based on [Keep a Changelog](https://keepachangelog.com/en/1.0.0/),
and this project adheres to [Semantic Versioning](https://semver.org/spec/v2.0.0.html).

## Unreleased

### Added

### Changed

### Removed


## [1.3.0] 2024-08-16

### Added

* Added `TextEdit` to handle `name` change.
* Added `DefaultLayout` to handle gerneral `layout` setting to minimal.
* Added `ColorDialog` to manage color dialog.
* Added `SettingLayout` to manage complex layout with config input.
* Added `robot.py` example.
* Added `ortho` option to view.
* Added `vertical_align` and `horizontal_align` options to `Tag`.
* Added example files in the documentation.

### Changed

<<<<<<< HEAD
* Updated alignright feature to `TextEdit` 
=======
* Fixed `GroupObject` `pointcolor` not found error with impliment `exclude_type_list`.
* Fixed `Tag` inconsistent height issue.
* Dynamically adjust camera pan delta based on distacne.
>>>>>>> 4fa29bee

### Removed


## [1.2.4] 2024-07-12

### Added

* Added `list` to accepted types for `Scene.add`.
* Added `list[float]` to accepted types for `Camera.position` and `Camera.target`.
* Added `unit` to `Viewer` and `Config`.
* Added `bounding_box` and `_update_bounding_box` to `BufferObject`.

### Changed

* Fixed `opacity` bug with `BufferObject`.
* Updated `SceneForm` to avoid completely reload when scene objects not changed.
* Updated callback to `SceneTree`.
* Updated `ObjectSetting` and `CameraSetting` to support setting from config.
* Updated `Slider` to be able change value with `TextEdit`
* Updated `ViewerSceneObject` with hash ability to check if `kwarg` is equal 

### Removed

## [1.2.3] 2024-07-03

### Added

* Added `scripts/treeform.py` example.

### Changed

### Removed


## [1.2.2] 2024-07-02

### Added

### Changed

* Fixed issue of `SceneForm` collapsing when new object is selected.
* Toggling `show` of Group or objects will hide/show all its descendents.
* Moved assets related files to `assets` folder.
* Fixed a bug to allow changing `Viewer.renderer.view` before `Viewer.show()`.
* Fixed a bug of grid not showing while the scene is empty.

### Removed

* Removed `is_locked` from `compas_viewer.scene.ViewerSceneObject`.


## [1.2.1] 2024-06-26

### Added

### Changed

* Fixed missing shader files.

### Removed


## [1.2.0] 2024-06-26

### Added

* Added `compas_viewer.components.dialog` component which handle camera setting popup window.
* Added `compas_viewer.components.combo_box` component.
* Added `ViewComboBox` component handle viewmode change.
* Added `compas_viewer.objects.BufferGeometry` and `compas_viewer.objects.BufferObject`.
* Added `clear_scene` action.
* Added `compas_viewer.components.SceneForm`.
* Added `callback` for `compas_viewer.components.TreeForm`.
* Added `compas_viewer.scene.ShapeObject`.
* Added `compas_viewer.commands.capture_view` and corresponding command.
* Added default colors to `MeshObject`.
* Added default colors to `GeometryObject`.
* Added `object_info_cmd` for `compas_viewer.commends`.
* Added `gridmode` to `GridObject`.
* Added `checkbox` to `compas_viewer.components.SceneForm`.

### Changed

* Fixed `action` bug.
* Updated `compas_viewer.scene.ViewerScene` to support save/load and switching.
* Changed `is_visible` parameters to `show` in `compas_viewer.scene.ViewerSceneObject` classes.
* Changed `GridObject` to draw direcly in `Render`.
* Fixed `CameraSettingsDialog` update current position bug.
* update `slider` component.
* Implemented downsampling for window selection to improve performance.
* Made `TreeForm` interactive.
* Fixed `load_scene` action bug.
* Changed base of shapes to `compas_viewer.scene.ShapeObject`.
* Changed `FrameObject` to something with just 3 axes.
* Restructured `SceneObjects` to accepct `item` as kwargs.
* Fixed `compas_viewer.components.slider` step attribute.
* Fixed `renderer.view` distorted init.
* Fixed `tagobject` by adding back FreeSans.ttf.

### Removed

## [1.1.5] 2024-05-15

### Added

* Added `@viewer.on`.
* Added `SideDock`.

### Changed

### Removed


## [1.1.4] 2024-05-14

### Added

* Added `button`, `double_edit` and `treeform` components.

### Changed

### Removed


## [1.1.3] 2024-05-14

### Added

* Added `PointcloudObject`.
* Added `compas_viewer.base.Base` to access viewer singleton.
* Added `compas_viewer.singleton.SingletonMeta` and `compas_viewer.singleton.Singleton`.
* Added `compas_viewer.scene.Group` and `compas_viewer.scene.GroupObject`.
* Added `PolyhedronObject`.
* Added `compas_viewer.scene.NurbsCurveObject`.

### Changed

* Changed `NurbsSurfaceObject` to use tessellation function of `OCCBrep`, show boundary curves instead of control curves.
* Renamed all lazy setup functions to `lazy_init`.
* Fixed camera initialization issue.
* Fixed and brought back `CollectionObject`.
* Updated objects color settings to align to `pointcolor`, `linecolor`, `facecolor`.
* Updated objects visibility settings to align to `show_points`, `show_lines`, `show_faces`.
* Updated objects drawing settings to align to `linewidth`, `pointsize`.
* Updated `PolygonObject` show faces.

### Removed

* removed `PyOpenGL-accelerate` from requirements.txt

## [1.1.2] 2024-04-22

### Added
* Added singletone `compas_viewer.viewer`
* Added singletone `compas_viewer.config`
* Added `compas_viewer.ui.ui` and `compas_viewer.components`.
### Changed
* Changed `compas_viewer.layout` to `compas_viewer.ui.ui`.
### Removed
* Removed old version of `compas_viewer.viewer`.

## [1.1.1] 2024-04-22

### Added

* Added non-python files to the release.

### Changed

### Removed


## [1.1.0] 2024-04-22

### Added

* Added `*args` in the `Viewer.add` method, resolve [#85](https://github.com/compas-dev/compas_viewer/issues/85).
* Added `Transformation` and `Visualization` sections for the `Propertyform`.
* Added `Propertyform` and its example in the documentation.
* Added example `layout/tree_view`.
* Added functionality of multiple widgets in main viewport.
* Added example `object/scale.py`.
* Added `RobotModelObject` and its example in the documentation.
* Added support to pinch gesture for zooming on touch pads.

### Changed
* Pin the `PySide6` version to `6.6.1`.
* Auto set the camera scale when `zoom_extend` is called.
* Updated the `Tag` example.
* Updated the `RobotModelObject` example.
* Update examples in the documentation.
* Renamed `surfaces` into `viewmesh` in every `ViewerGeometryObject`.
* Renamed `scene.json` to `viewer.json` and `scene_config` to `viewer_config`.
* Unify color naming. variables that control the colors of geometries are `surfacecolor`, `linecolor`,`pointcolor`, yet variables that control the colors of meshes are `facecolor`, `edgecolor`, `vertexcolor`.
* Added `ViewerGeometryObject` as the abstract class for all the geometry objects. Other specific geometry objects are inherited from this class.
* Changed `DataType` into `ShaderDataType`. Resolve to [#46](https://github.com/compas-dev/compas_viewer/issues/46).
* Added `ViewerScene` as an attribute of the `Viewer` class. resolve [#28](https://github.com/compas-dev/compas_viewer/issues/28).
* Bug fix of [#73](https://github.com/compas-dev/compas_viewer/issues/73).
* Improved argument passing mechanism in the `Slider` class. Close [#76](https://github.com/compas-dev/compas_viewer/issues/76).
* Documentation images and code correction.
* Improved typing hints of `CollectionObject`.
* Changed to the point object is `show_points = True` by default. Refer to [#73](https://github.com/compas-dev/compas_viewer/issues/73).
* Changed from `super(__t, __obj)` to `super()` as the new version.
* Temporarily removed `rgba` which is causing blank screen for macos.
* Re-enabled `rgba` support by switching to `vec4` for color attributes in shader.
* Fixed the bug of missing `item` parameter in the `Viewer.add` method.
* Fixed tag text spacing and alignment issue.
* Fixed mouse selection flickering issue.
* Fixed the issue of zoom on mac.

### Removed
* Removed `utilities` folder.

## [1.0.1] 2024-02-01

### Added

### Changed

* Fixed the bug to include `data` folder in the package.

### Removed


## [1.0.0] 2024-02-01

### Added
* Added examples in the doc.
* Added `Treeform`.
* Added basic layout elements: `MenubarLayout`, `ToolbarLayout`, `StatusbarLayout`,`SidedockLayout`.
* Added Actions: delete_selected, camera_info, selection_info.
* Added basic buildup of `Layout`'s configurations. The .json template and the configuration classes.
* `Layout` class basic buildup: `Layout`, `ViewportLayout`, `WindowLayout`.
* Added terminal activation of the viewer.
* Added `PyOpenGL_accelerate` dependency.
* Added repo images. 
* Added `installation` documentation.
* Added documentations: index, api, etc. Mockups style is improved.
* Added `DeleteSelected` action class.
* Added `ShaderDataType` as the data type template for generating the buffer.
* Added `NetworkObject` for the scene objects.
* Added `compas_viewer.scene.ViewerSceneObject.LINEWIDTH_SELECTION_INCREMENTAL` to enhance line width for selection only.
* Added `BRepObject`, `CapsuleObject`, `ConeObject`, `CylinderObject`, `PlaneObject`, `SphereObject`, `EllipseObject`, `TorusObject`, `PolygonObject`, `PolylineObject`, `BoxObject`. The geometric resolution is handled by the `compas_viewer.scene.ViewerSceneObject.LINEARDEFLECTION`.
* Added `VectorObject` for the scene objects with mesh-based display for better visual effect.
* Added "instance" render mode for debugging and geometric analysis.
* Added contents in the `README.md`.
* Added full support for selection: drag_selection, drag_deselection, multiselect, deselect, select.
* Added `SelectAll` action class.
* Added `LookAt` action class.
* Added `compas_viewer.Viewer.add_action` for adding actions to the viewer.
* Added `Signal` structure for the `Action` class.
* Added complete key, mouse and modifier support from `PySide6`.
* Added `ZoomSelected` and `GLInfo` classes as template action classes.
* Added `Action` class.
* Added `Controller` class for the controller.
* Added `Grid` and `GridObject` for the scene objects.
* Added `TagObject`, `LineObject` and `PointObject` for the scene objects.
* Added test files for configurations.
* Added doc build, and many doc-building syntax fixes.
* Added `scene.json` for storing the scene configurations. Mostly store the default appearance features of the objects.
* `compas` recognizes `compas_viewer` context, and map the according `compas_viewer` objects to the `compas` objects.
* Added two main scene objects: `ViewerSceneObject` and `MeshObject`. `BufferObject` no longer exists but replaced by `ViewerSceneObject`.
* Added `add` function in the `Viewer` class for adding objects to the scene, which is also the entry for imputing user-defined attributes.
* Added and formatted `Shader` and `Camera`.
* Added a `RenderConfig` for configuring the Render object.
* Added the `shaders` and the `Shader` class in the shader folder.
* Created the `Camera`, `metrics` and `gl` functions and classes (most copied from the view2).
* Adjustment of the `ControllerConfig` and `ViewerConfig``.
* Adjustment of the `Viewer`.
* Basic `Viewer` buildup with the widgets.
* Configurations: `controller_config` and `viewer_config`
* Code and File structure diagrams.
* Added `NetworkObject`.

### Changed

* Fixed [#64](https://github.com/compas-dev/compas_viewer/issues/64).
* Patch github actions.
* Fix [#63](https://github.com/compas-dev/compas_viewer/issues/63). 
* Updated the configuration architecture.
* Updated the `delete_selected` action.
* Renamed `NetworkObject` to `GraphObject`. See commit: https://github.com/compas-dev/compas/commit/7f7098c11a1a4c3c8c0b527c8f610d10adbba1a6#diff-4e906e478c68aaee46648b7323ed68106084e647748b4e0bcb5fd440c3e162fb.
* Updated the `Slider`.
* Documentation improved.
* `Timer` is moved to utilities.
* Updated `BRepObject` to connect the latest OCC package, close [#48](https://github.com/compas-dev/compas_viewer/issues/48).
* Fixed opacity bug in shaded mode.
* Fixed main page link.
* Fixed issue [#17](https://github.com/compas-dev/compas_viewer/issues/17) and avoid using `vertex_xyz`.
* Update the dependency of `compas`.
* The `Index` page.
* Typing hints improved, now `compas_viewer` only support Python 3.9+.
* Introduce decorator @lru_cache() to reduce duplicate calculations. 
* Refactored the `Selector` and the instance_map structure, the main frame rate is higher and selection action is faster.
* Fixed the bug of the `Selector`, drag selection is now more accurate.
* More performative instance map and QObject-based selection architecture.
* Naming of the keys, mouses, and modifiers are changed. The key string which is the same as what it was called in the PySide6.QtCore.Qt, with lowercases and with prefix&underscores removed.
* `Grid` object inherits from `compas.data.Data`.
* Update the compatibility of the `ViewerSceneObject` to the core `SceneObject`.
* Refactored the `ControllerConfig`.
* Fix Qt package of `PySide6`.
* Moved `gl` from `render` folder to the `utilities` folder.
* All color representations are now in `compas.colors.Color`.
* Reduce the `numpy.array` representation. Mostly use `list` instead for clarity.
* Comments improved and better type hints.

### Removed
* Removed `self.objects` from the `Render` class.`
* Replace the `Grid` and `GridObject` but by `FrameObject`, which also hooks the `Frame` in compas.<|MERGE_RESOLUTION|>--- conflicted
+++ resolved
@@ -29,13 +29,11 @@
 
 ### Changed
 
-<<<<<<< HEAD
-* Updated alignright feature to `TextEdit` 
-=======
 * Fixed `GroupObject` `pointcolor` not found error with impliment `exclude_type_list`.
 * Fixed `Tag` inconsistent height issue.
 * Dynamically adjust camera pan delta based on distacne.
->>>>>>> 4fa29bee
+
+* Updated alignright feature to `TextEdit` 
 
 ### Removed
 
