# Changelog

All notable changes to this project will be documented in this file.

The format is based on [Keep a Changelog](https://keepachangelog.com/en/1.0.0/),
and this project adheres to [Semantic Versioning](https://semver.org/spec/v2.0.0.html).

## Unreleased

### Added
<<<<<<< HEAD
* Added `installation` documentation.
* Added documentations: index, api, etc. Mockups style is improved.
=======
* Added `DeleteSelected` action class.
>>>>>>> b6eb5bc6
* Added `DataType` as the data type template for generating the buffer.
* Added `NetworkObject` for the scene objects.
* Added `compas_viewer.scene.ViewerSceneObject.LINEWIDTH_SELECTION_INCREMENTAL` to enhance line width for selection only.
* Added `BRepObject`, `CapsuleObject`, `ConeObject`, `CylinderObject`, `PlaneObject`, `SphereObject`, `EllipseObject`, `TorusObject`, `PolygonObject`, `PolylineObject`, `BoxObject`. The geometric resolution is handled by the `compas_viewer.scene.ViewerSceneObject.LINEARDEFLECTION`.
* Added `VectorObject` for the scene objects with mesh-based display for better visual effect.
* Added "instance" render mode for debugging and geometric analysis.
* Added contents in the `README.md`.
* Added full support for selection: drag_selection, drag_deselection, multiselect, deselect, select.
* Added `SelectAll` action class.
* Added `LookAt` action class.
* Added `compas_viewer.Viewer.add_action` for adding actions to the viewer.
* Added `Signal` structure for the `Action` class.
* Added complete key, mouse and modifier support from `PySide6`.
* Added `ZoomSelected` and `GLInfo` classes as template action classes.
* Added `Action` class.
* Added `Controller` class for the controller.
* Added `Grid` and `GridObject` for the scene objects.
* Added `TagObject`, `LineObject` and `PointObject` for the scene objects.
* Added test files for configurations.
* Added doc build, and many doc-building syntax fixes.
* Added `scene.json` for storing the scene configurations. Mostly store the default appearance features of the objects.
* `compas` recognizes `compas_viewer` context, and map the according `compas_viewer` objects to the `compas` objects.
* Added two main scene objects: `ViewerSceneObject` and `MeshObject`. `BufferObject` no longer exists but replaced by `ViewerSceneObject`.
* Added `add` function in the `Viewer` class for adding objects to the scene, which is also the entry for imputing user-defined attributes.
* Added and formatted `Shader` and `Camera`.
* Added a `RenderConfig` for configuring the Render object.
* Added the `shaders` and the `Shader` class in the shader folder.
* Created the `Camera`, `metrics` and `gl` functions and classes (most copied from the view2).
* Adjustment of the `ControllerConfig` and `ViewerConfig``.
* Adjustment of the `Viewer`.
* Basic `Viewer` buildup with the widgets.
* Configurations: `controller_config` and `viewer_config`
* Code and File structure diagrams.
* Added `NetworkObject`.

### Changed
<<<<<<< HEAD
* The `Index` page.
* Typing hints improved, now `compas_viewer` only support Python 3.9+.
=======
* Introduce decorator @lru_cache() to reduce duplicate calculations. 
* Refactored the `Selector` and the instance_map structure, the main frame rate is higher and selection action is faster.
>>>>>>> b6eb5bc6
* Fixed the bug of the `Selector`, drag selection is now more accurate.
* More performative instance map and QObject-based selection architecture.
* Naming of the keys, mouses, and modifiers are changed. The key string which is the same as what it was called in the PySide6.QtCore.Qt, with lowercases and with prefix&underscores removed.
* `Grid` object inherits from `compas.data.Data`.
* Update the compatibility of the `ViewerSceneObject` to the core `SceneObject`.
* Refactored the `ControllerConfig`.
* Fix Qt package of `PySide6`.
* Moved `gl` from `render` folder to the `utilities` folder.
* All color representations are now in `compas.colors.Color`.
* Reduce the `numpy.array` representation. Mostly use `list` instead for clarity.
* Comments improved and better type hints.

### Removed
* Removed `self.objects` from the `Render` class.`
* Replace the `Grid` and `GridObject` but by `FrameObject`, which also hooks the `Frame` in compas.<|MERGE_RESOLUTION|>--- conflicted
+++ resolved
@@ -8,12 +8,9 @@
 ## Unreleased
 
 ### Added
-<<<<<<< HEAD
 * Added `installation` documentation.
 * Added documentations: index, api, etc. Mockups style is improved.
-=======
 * Added `DeleteSelected` action class.
->>>>>>> b6eb5bc6
 * Added `DataType` as the data type template for generating the buffer.
 * Added `NetworkObject` for the scene objects.
 * Added `compas_viewer.scene.ViewerSceneObject.LINEWIDTH_SELECTION_INCREMENTAL` to enhance line width for selection only.
@@ -50,13 +47,10 @@
 * Added `NetworkObject`.
 
 ### Changed
-<<<<<<< HEAD
 * The `Index` page.
 * Typing hints improved, now `compas_viewer` only support Python 3.9+.
-=======
 * Introduce decorator @lru_cache() to reduce duplicate calculations. 
 * Refactored the `Selector` and the instance_map structure, the main frame rate is higher and selection action is faster.
->>>>>>> b6eb5bc6
 * Fixed the bug of the `Selector`, drag selection is now more accurate.
 * More performative instance map and QObject-based selection architecture.
 * Naming of the keys, mouses, and modifiers are changed. The key string which is the same as what it was called in the PySide6.QtCore.Qt, with lowercases and with prefix&underscores removed.
