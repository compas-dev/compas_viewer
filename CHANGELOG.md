# Changelog

All notable changes to this project will be documented in this file.

The format is based on [Keep a Changelog](https://keepachangelog.com/en/1.0.0/),
and this project adheres to [Semantic Versioning](https://semver.org/spec/v2.0.0.html).

## Unreleased

### Added
<<<<<<< HEAD
=======
* Added Actions: delete_selected, camera_info, selection_info.
* Added basic buildup of `Layout`'s configurations. The .json template and the configuration classes.
* `Layout` class basic buildup: `Layout`, `ViewportLayout`, `WindowLayout`.
* Added terminal activation of the viewer.
>>>>>>> b9e42d2e
* Added `PyOpenGL_accelerate` dependency.
* Added repo images. 
* Added `installation` documentation.
* Added documentations: index, api, etc. Mockups style is improved.
* Added `DeleteSelected` action class.
* Added `DataType` as the data type template for generating the buffer.
* Added `NetworkObject` for the scene objects.
* Added `compas_viewer.scene.ViewerSceneObject.LINEWIDTH_SELECTION_INCREMENTAL` to enhance line width for selection only.
* Added `BRepObject`, `CapsuleObject`, `ConeObject`, `CylinderObject`, `PlaneObject`, `SphereObject`, `EllipseObject`, `TorusObject`, `PolygonObject`, `PolylineObject`, `BoxObject`. The geometric resolution is handled by the `compas_viewer.scene.ViewerSceneObject.LINEARDEFLECTION`.
* Added `VectorObject` for the scene objects with mesh-based display for better visual effect.
* Added "instance" render mode for debugging and geometric analysis.
* Added contents in the `README.md`.
* Added full support for selection: drag_selection, drag_deselection, multiselect, deselect, select.
* Added `SelectAll` action class.
* Added `LookAt` action class.
* Added `compas_viewer.Viewer.add_action` for adding actions to the viewer.
* Added `Signal` structure for the `Action` class.
* Added complete key, mouse and modifier support from `PySide6`.
* Added `ZoomSelected` and `GLInfo` classes as template action classes.
* Added `Action` class.
* Added `Controller` class for the controller.
* Added `Grid` and `GridObject` for the scene objects.
* Added `TagObject`, `LineObject` and `PointObject` for the scene objects.
* Added test files for configurations.
* Added doc build, and many doc-building syntax fixes.
* Added `scene.json` for storing the scene configurations. Mostly store the default appearance features of the objects.
* `compas` recognizes `compas_viewer` context, and map the according `compas_viewer` objects to the `compas` objects.
* Added two main scene objects: `ViewerSceneObject` and `MeshObject`. `BufferObject` no longer exists but replaced by `ViewerSceneObject`.
* Added `add` function in the `Viewer` class for adding objects to the scene, which is also the entry for imputing user-defined attributes.
* Added and formatted `Shader` and `Camera`.
* Added a `RenderConfig` for configuring the Render object.
* Added the `shaders` and the `Shader` class in the shader folder.
* Created the `Camera`, `metrics` and `gl` functions and classes (most copied from the view2).
* Adjustment of the `ControllerConfig` and `ViewerConfig``.
* Adjustment of the `Viewer`.
* Basic `Viewer` buildup with the widgets.
* Configurations: `controller_config` and `viewer_config`
* Code and File structure diagrams.
* Added `NetworkObject`.

### Changed
<<<<<<< HEAD
=======
* `Timer` is moved to utilities.
* Updated `BRepObject` to connect the latest OCC package, close [#48](https://github.com/compas-dev/compas_viewer/issues/48).
* Fixed opacity bug in shaded mode.
>>>>>>> b9e42d2e
* Fixed main page link.
* Fixed issue [#17](https://github.com/compas-dev/compas_viewer/issues/17) and avoid using `vertex_xyz`.
* Update the dependency of `compas`.
* The `Index` page.
* Typing hints improved, now `compas_viewer` only support Python 3.9+.
* Introduce decorator @lru_cache() to reduce duplicate calculations. 
* Refactored the `Selector` and the instance_map structure, the main frame rate is higher and selection action is faster.
* Fixed the bug of the `Selector`, drag selection is now more accurate.
* More performative instance map and QObject-based selection architecture.
* Naming of the keys, mouses, and modifiers are changed. The key string which is the same as what it was called in the PySide6.QtCore.Qt, with lowercases and with prefix&underscores removed.
* `Grid` object inherits from `compas.data.Data`.
* Update the compatibility of the `ViewerSceneObject` to the core `SceneObject`.
* Refactored the `ControllerConfig`.
* Fix Qt package of `PySide6`.
* Moved `gl` from `render` folder to the `utilities` folder.
* All color representations are now in `compas.colors.Color`.
* Reduce the `numpy.array` representation. Mostly use `list` instead for clarity.
* Comments improved and better type hints.

### Removed
* Removed `self.objects` from the `Render` class.`
* Replace the `Grid` and `GridObject` but by `FrameObject`, which also hooks the `Frame` in compas.<|MERGE_RESOLUTION|>--- conflicted
+++ resolved
@@ -8,13 +8,10 @@
 ## Unreleased
 
 ### Added
-<<<<<<< HEAD
-=======
 * Added Actions: delete_selected, camera_info, selection_info.
 * Added basic buildup of `Layout`'s configurations. The .json template and the configuration classes.
 * `Layout` class basic buildup: `Layout`, `ViewportLayout`, `WindowLayout`.
 * Added terminal activation of the viewer.
->>>>>>> b9e42d2e
 * Added `PyOpenGL_accelerate` dependency.
 * Added repo images. 
 * Added `installation` documentation.
@@ -56,12 +53,9 @@
 * Added `NetworkObject`.
 
 ### Changed
-<<<<<<< HEAD
-=======
 * `Timer` is moved to utilities.
 * Updated `BRepObject` to connect the latest OCC package, close [#48](https://github.com/compas-dev/compas_viewer/issues/48).
 * Fixed opacity bug in shaded mode.
->>>>>>> b9e42d2e
 * Fixed main page link.
 * Fixed issue [#17](https://github.com/compas-dev/compas_viewer/issues/17) and avoid using `vertex_xyz`.
 * Update the dependency of `compas`.
