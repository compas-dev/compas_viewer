--- conflicted
+++ resolved
@@ -403,17 +403,6 @@
         """Initialize the renderer."""
 
         # Init the grid
-<<<<<<< HEAD
-        self.grid: GridObject = self.viewer.scene.add(  # type: ignore
-            Frame.worldXY(),
-            framesize=self.config.renderer.gridsize,
-            show_framez=self.config.renderer.show_gridz,
-            is_selected=False,
-            is_locked=True,
-            show=self.config.renderer.show_grid,
-        )
-        self.grid.init()  # type: ignore
-=======
         if self.config.renderer.show_grid:
             self.grid = GridObject(
                 Frame.worldXY(),
@@ -422,7 +411,6 @@
                 is_visible=self.config.renderer.show_grid,
             )
             self.grid.init()
->>>>>>> aad6bc4e
 
         # Init the buffers
         for obj in self.viewer.scene.objects:
