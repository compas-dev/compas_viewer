--- conflicted
+++ resolved
@@ -47,15 +47,11 @@
 from .ellipseobject import EllipseObject
 from .coneobject import ConeObject
 from .capsuleobject import CapsuleObject
-<<<<<<< HEAD
-from .polyhedronobject import PolyhedronObject
-from .collectionobject import CollectionObject
-=======
->>>>>>> a66ad3aa
 from .geometryobject import GeometryObject
 from .groupobject import Group
 from .groupobject import GroupObject
 from .collectionobject import Collection
+from .polyhedronobject import PolyhedronObject
 from .collectionobject import CollectionObject
 
 
@@ -91,13 +87,9 @@
     register(Ellipse, EllipseObject, context="Viewer")
     register(Cone, ConeObject, context="Viewer")
     register(Capsule, CapsuleObject, context="Viewer")
-<<<<<<< HEAD
-    register(Polyhedron, PolyhedronObject, context="Viewer")
-    register(list[Union[Geometry, Mesh]], CollectionObject, context="Viewer")
-=======
     register(list, GroupObject, context="Viewer")
     register(Collection, CollectionObject, context="Viewer")
->>>>>>> a66ad3aa
+    register(Polyhedron, PolyhedronObject, context="Viewer")
 
     try:
         from compas_occ.brep import OCCBrep
