--- conflicted
+++ resolved
@@ -6,19 +6,11 @@
 from compas.geometry import Sphere
 from compas.scene import GeometryObject
 
-<<<<<<< HEAD
-from compas_viewer.scene.sceneobject import DataType
-=======
 from .geometryobject import GeometryObject as ViewerGeometryObject
->>>>>>> 8ab64c83
 
 from .geometryobject import GeometryObject
 
-<<<<<<< HEAD
-class SphereObject(GeometryObject):
-=======
 class SphereObject(ViewerGeometryObject, GeometryObject):
->>>>>>> 8ab64c83
     """Viewer scene object for displaying COMPAS Sphere geometry.
 
     See Also
@@ -26,15 +18,6 @@
     :class:`compas.geometry.Sphere`
     """
 
-<<<<<<< HEAD
-    def __init__(self, sphere: Sphere, u=None, v=None, **kwargs):
-        self.u = u or int(2 * pi * sphere.radius / self.LINEARDEFLECTION)
-        self.v = v or int(2 * pi * sphere.radius / self.LINEARDEFLECTION)
-        super().__init__(sphere, mesh=Mesh.from_shape(sphere, u=self.u, v=self.v), **kwargs)
-
-    def _read_lines_data(self) -> DataType:
-        return None
-=======
     def __init__(self, sphere: Sphere, **kwargs):
         super().__init__(geometry=sphere, **kwargs)
         self.geometry: Sphere
@@ -52,5 +35,4 @@
     @property
     def viewmesh(self) -> Mesh:
         """The mesh volume to be shown in the viewer."""
-        return Mesh.from_shape(self.geometry, u=self.u, v=self.v, triangulated=True)
->>>>>>> 8ab64c83
+        return Mesh.from_shape(self.geometry, u=self.u, v=self.v, triangulated=True)