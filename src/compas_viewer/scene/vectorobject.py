--- conflicted
+++ resolved
@@ -60,8 +60,7 @@
             self._anchor + self.geometry,  # Arrow end
         ]
 
-<<<<<<< HEAD
-        self._arrow_colors = [self.linecolor or self.viewer.config.linecolor] * len(self._arrow_vertices)
+        self._arrow_colors = [self.linecolor or self.viewer.config.ui.display.linecolor] * len(self._arrow_vertices)
 
     def _read_points_data(self) -> None:
         pass
@@ -69,9 +68,6 @@
     def _read_lines_data(self) -> ShaderDataType:
         positions = self._arrow_vertices
         colors = self._arrow_colors
-=======
-        colors = [self.linecolor or self.viewer.config.ui.display.linecolor] * len(positions)
->>>>>>> b35b9f15
         elements = [[0, 1]]
         return positions, colors, elements
 
