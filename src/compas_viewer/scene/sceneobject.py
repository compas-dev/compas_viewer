from typing import TYPE_CHECKING
from typing import Any
from typing import Optional

from compas.colors import Color
from compas.geometry import Point
from compas.geometry import Transformation
from compas.geometry import transform_points_numpy
from compas.scene import SceneObject
from compas.utilities import flatten
from numpy import array
from numpy import average
from numpy import identity

from compas_viewer.components.renderer.shaders import Shader
from compas_viewer.utilities.gl import make_index_buffer
from compas_viewer.utilities.gl import make_vertex_buffer
from compas_viewer.utilities.gl import update_index_buffer
from compas_viewer.utilities.gl import update_vertex_buffer

if TYPE_CHECKING:
    from compas_viewer import Viewer


# Type template of point/line/face data for generating the buffers.
ShaderDataType = tuple[list[Point], list[Color], list[list[int]]]


class ViewerSceneObject(SceneObject):
    """
    Base class for all Viewer scene objects
    which also includes the  GL buffer creation and drawing methods.

    Parameters
    ----------
    viewer : :class:`compas_viewer.viewer.Viewer`
        The viewer object.
    is_selected : bool, optional
        Whether the object is selected. Default is False.
    is_locked : bool, optional
        Whether the object is locked. Default is False.
    is_visible : bool, optional
        Whether to show object. Default is True.
    show_points : bool, optional
        Whether to show points/vertices of the object. Default is the value of `show_points` in `viewer.config`.
    show_lines : bool, optional
        Whether to show lines/edges of the object. Default is the value of `show_lines` in `viewer.config`.
    show_faces : bool, optional
        Whether to show faces of the object. Default is the value of `show_faces` in `viewer.config`.
    lineswidth : float, optional
        The line width to be drawn on screen. Default is the value of `lineswidth` in `viewer.config`.
    pointssize : float, optional
        The point size to be drawn on screen. Default is the value of `pointssize` in `viewer.config`.
    opacity : float, optional
        The opacity of the object. Default is the value of `opacity` in `viewer.config`.
    **kwargs : dict, optional
        Additional visualization options for :class:`compas.scene.SceneObject`.

    Attributes
    ----------
    is_selected : boolA
        Whether the object is selected.
    is_locked : bool
        Whether the object is locked (selectable).
        The global grid is a typical object that is not selectable.
    is_visible : bool
        Whether to show object.
    show_points : bool
        Whether to show points/vertices of the object.
    show_lines : bool
        Whether to show lines/edges of the object.
    show_faces : bool
        Whether to show faces of the object.
    lineswidth : float
        The line width to be drawn on screen
    pointssize : float
        The point size to be drawn on screen.
    opacity : float
        The opacity of the object.
    background : bool
        Whether the object is drawn on the background with depth test disabled.
    bounding_box : list[float], read-only
        The min and max corners of object bounding box, as a numpy array of shape (2, 3).
    bounding_box_center : :class:`compas.geometry.Point`, read-only
        The center of object bounding box, as a point.

    See Also
    --------
    :class:`compas.scene.SceneObject`
    """

    def __init__(
        self,
        viewer: "Viewer",
        is_selected: bool = False,
        is_locked: bool = False,
        is_visible: bool = True,
        show_points: Optional[bool] = None,
        show_lines: Optional[bool] = None,
        show_faces: Optional[bool] = None,
        lineswidth: Optional[float] = None,
        pointssize: Optional[float] = None,
        opacity: Optional[float] = None,
<<<<<<< HEAD
        config: Optional[SceneConfig] = None,
        use_rgba: bool = False,
=======
>>>>>>> 8ab64c83
        **kwargs,
    ):
        #  Basic
        super().__init__(**kwargs)
        self.viewer = viewer
        self.scene = viewer.scene
        self.renderer = viewer.renderer
        self.is_visible = is_visible
        self.show_points = self.viewer.config.show_points if show_points is None else show_points
        self.show_lines = self.viewer.config.show_lines if show_lines is None else show_lines
        self.show_faces = self.viewer.config.show_faces if show_faces is None else show_faces
        self.lineswidth = lineswidth or self.viewer.config.lineswidth
        self.pointssize = pointssize or self.viewer.config.pointssize
        self.opacity = opacity or self.viewer.config.opacity

        #  Selection
        self._is_locked = is_locked
        self.is_selected = not is_locked and is_selected
        self.instance_color = Color.from_rgb255(*next(self.scene._instance_colors_generator))
        if not is_locked:
            self.scene.instance_colors[self.instance_color.rgb255] = self

        #  Visual
        self.background: bool = False
        self.use_rgba = use_rgba

        #  Geometric
        self.transformation: Optional[Transformation] = None
        self._matrix_buffer: Optional[list[list[float]]] = None
        self._bounding_box: Optional[list[float]] = None
        self._bounding_box_center: Optional[Point] = None
        self._is_collection = False

        #  Primitive
        self._points_data: Optional[ShaderDataType] = None
        self._lines_data: Optional[ShaderDataType] = None
        self._frontfaces_data: Optional[ShaderDataType] = None
        self._backfaces_data: Optional[ShaderDataType] = None
        self._points_buffer: [dict[str, Any]] = None  # type: ignore
        self._lines_buffer: [dict[str, Any]] = None  # type: ignore
        self._frontfaces_buffer: [dict[str, Any]] = None  # type: ignore
        self._backfaces_buffer: [dict[str, Any]] = None  # type: ignore

    @property
    def is_locked(self):
        return self._is_locked

    @is_locked.setter
    def is_locked(self, value: bool):
        self._is_locked = value
        if value:
            self.is_selected = False
            self.scene.instance_colors.pop(self.instance_color.rgb255)
        else:
            self.scene.instance_colors[self.instance_color.rgb255] = self

    @property
    def bounding_box(self):
        return self._bounding_box

    @property
    def bounding_box_center(self):
        return self._bounding_box_center

    # ==========================================================================
    # Reading geometric data, downstream classes should implement these properties.
    # ==========================================================================

    def _read_points_data(self) -> Optional[ShaderDataType]:
        """Read points data from the object."""
        raise NotImplementedError

    def _read_lines_data(self) -> Optional[ShaderDataType]:
        """Read lines data from the object."""
        raise NotImplementedError

    def _read_frontfaces_data(self) -> Optional[ShaderDataType]:
        """Read frontfaces data from the object."""
        raise NotImplementedError

    def _read_backfaces_data(self) -> Optional[ShaderDataType]:
        """Read backfaces data from the object."""
        raise NotImplementedError

    # ==========================================================================
    # general
    # ==========================================================================

    def _update_matrix(self):
        """Update the matrix from object's translation, rotation and scale"""
        if self.transformation is not None:
            self._matrix_buffer = list(array(self.worldtransformation.matrix).flatten())

        if self.children:
            for child in self.children:
                child._update_matrix()

    # ==========================================================================
    # buffer
    # ==========================================================================

    def make_buffer_from_data(self, data: ShaderDataType) -> dict[str, Any]:
        """Create buffers from point/line/face data.

        Parameters
        ----------
        data : tuple[list[:class:`compas.geometry.Point`], list[:class:`compas.colors.Color`], list[int]]
            Contains positions, colors, elements for the buffer.

        Returns
        -------
        buffer_dict : dict[str, Any]
            A dict with created buffer indexes.
        """
        if len(data) == 3:
            positions, colors, elements = data
            return {
                "positions": make_vertex_buffer(list(flatten(positions))),
                "colors": make_vertex_buffer(list(flatten(colors))),
                "elements": make_index_buffer(list(flatten(elements))),
                "n": len(list(flatten(elements))),
            }
        elif len(data) == 4:
            positions, colors, opacities, elements = data
            return {
                "positions": make_vertex_buffer(list(flatten(positions))),
                "colors": make_vertex_buffer(list(flatten(colors))),
                "opacities": make_vertex_buffer(opacities),
                "elements": make_index_buffer(list(flatten(elements))),
                "n": len(list(flatten(elements))),
            }

    def update_buffer_from_data(
        self,
        data: ShaderDataType,
        buffer: dict[str, Any],
        update_positions: bool,
        update_colors: bool,
        update_elements: bool,
    ):
        """Update existing buffers from point/line/face data.

        Parameters
        ----------
        data : tuple[list[:class:`compas.geometry.Point`], list[:class:`compas.colors.Color`], list[int]]
            Contains positions, colors, elements for the buffer.
        buffer : dict[str, Any]
            The dict with created buffer indexes
        update_positions : bool
            Whether to update positions in the buffer dict.
        update_colors : bool
            Whether to update colors in the buffer dict.
        update_elements : bool
            Whether to update elements in the buffer dict.
        """
        positions, colors, elements = data
        if update_positions:
            update_vertex_buffer(list(flatten(positions)), buffer["positions"])
        if update_colors:
            update_vertex_buffer(list(flatten(colors)), buffer["colors"])
        if update_elements:
            update_index_buffer(list(flatten(elements)), buffer["elements"])
        buffer["n"] = len(list(flatten(elements)))

    def make_buffers(self):
        """Create all buffers from object's data"""
        if self._points_data is not None:
            data = self._points_data
            self._points_buffer = self.make_buffer_from_data(data)
            if len(data[0]):
                self._update_bounding_box(data[0])
        if self._lines_data is not None:
            data = self._lines_data
            self._lines_buffer = self.make_buffer_from_data(data)
            if len(data[0]) and self._bounding_box_center is None:
                self._update_bounding_box(data[0])
        if self._frontfaces_data is not None:
            data = self._frontfaces_data
            self._frontfaces_buffer = self.make_buffer_from_data(data)
            if len(data[0]) and self._bounding_box_center is None:
                self._update_bounding_box(data[0])
        if self._backfaces_data is not None:
            data = self._backfaces_data
            self._backfaces_buffer = self.make_buffer_from_data(data)
            if len(data[0]) and self._bounding_box_center is None:
                self._update_bounding_box(data[0])

    def update_buffers(self):
        """Update all buffers from object's data"""

        if self._points_data is not None:
            # boolean values are keys for improving the performance, true for now to update all, will flag them later.
            self.update_buffer_from_data(self._points_data, self._points_buffer, True, True, True)
        if self._lines_data is not None:
            self.update_buffer_from_data(self._lines_data, self._lines_buffer, True, True, True)
        if self._frontfaces_data is not None:
            self.update_buffer_from_data(self._frontfaces_data, self._frontfaces_buffer, True, True, True)
        if self._backfaces_data is not None:
            self.update_buffer_from_data(self._backfaces_data, self._backfaces_buffer, True, True, True)

    def init(self):
        """Initialize the object"""
        self._points_data = self._read_points_data() if self.show_points else None
        self._lines_data = self._read_lines_data() if self.show_lines else None
        self._frontfaces_data = self._read_frontfaces_data() if self.show_faces else None
        self._backfaces_data = self._read_backfaces_data() if self.show_faces else None
        self.make_buffers()
        self._update_matrix()

    def update(self):
        """Update the object"""
        self._update_matrix()
        self.update_buffers()
        self.renderer.update()

    def _update_bounding_box(self, positions: Optional[list[Point]] = None):
        """Update the bounding box of the object"""
        if positions is None:
            positions = []
            if self._points_data is not None:
                positions += self._points_data[0]
            if self._lines_data is not None:
                positions += self._lines_data[0]
            if self._frontfaces_data is not None:
                positions += self._frontfaces_data[0]
            if not positions:
                return

        _positions = array(positions)
        self._bounding_box = list(
            transform_points_numpy(array([_positions.min(axis=0), _positions.max(axis=0)]), self.worldtransformation)
        )
        self._bounding_box_center = Point(*list(average(a=array(self.bounding_box), axis=0)))

    def draw(self, shader: Shader, wireframe: bool, is_lighted: bool):
        """Draw the object from its buffers"""
        shader.enable_attribute("position")
        shader.enable_attribute("color")
        shader.uniform1i("is_selected", self.is_selected)
        # Matrix
        if self._matrix_buffer is not None:
            shader.uniform4x4("transform", self._matrix_buffer)
        shader.uniform1i("is_lighted", is_lighted)
        shader.uniform1f("object_opacity", self.opacity)
        shader.uniform1i("element_type", 2)
<<<<<<< HEAD
        if self.use_rgba:
            shader.enable_attribute("alpha")
        shader.uniform1i("use_rgba", self.use_rgba)
=======
        # Frontfaces
>>>>>>> 8ab64c83
        if self._frontfaces_buffer is not None and not wireframe:
            shader.bind_attribute("position", self._frontfaces_buffer["positions"])
            shader.bind_attribute("color", self._frontfaces_buffer["colors"])
            if self.use_rgba and self._frontfaces_buffer.get("opacities") is not None:
                shader.bind_attribute("alpha", self._frontfaces_buffer["opacities"], step=1)
            shader.draw_triangles(
                elements=self._frontfaces_buffer["elements"], n=self._frontfaces_buffer["n"], background=self.background
            )
        # Backfaces
        if self._backfaces_buffer is not None and not wireframe:
            shader.bind_attribute("position", self._backfaces_buffer["positions"])
            shader.bind_attribute("color", self._backfaces_buffer["colors"])
            if self.use_rgba and self._backfaces_buffer.get("opacities") is not None:
                shader.bind_attribute("alpha", self._backfaces_buffer["opacities"], step=1)
            shader.draw_triangles(
                elements=self._backfaces_buffer["elements"], n=self._backfaces_buffer["n"], background=self.background
            )
        shader.uniform1i("is_lighted", False)
        shader.uniform1i("element_type", 1)
        # Lines
        if self._lines_buffer is not None:
            shader.bind_attribute("position", self._lines_buffer["positions"])
            shader.bind_attribute("color", self._lines_buffer["colors"])
            shader.draw_lines(
                width=self.lineswidth,
                elements=self._lines_buffer["elements"],
                n=self._lines_buffer["n"],
                background=self.background,
            )
        shader.uniform1i("element_type", 0)
        # Points
        if self._points_buffer is not None:
            shader.bind_attribute("position", self._points_buffer["positions"])
            shader.bind_attribute("color", self._points_buffer["colors"])
            shader.draw_points(
                size=self.pointssize,
                elements=self._points_buffer["elements"],
                n=self._points_buffer["n"],
                background=self.background,
            )
        # Reset
        shader.uniform1i("is_selected", 0)
        shader.uniform1f("object_opacity", 1)
        if self._matrix_buffer is not None:
            shader.uniform4x4("transform", list(identity(4).flatten()))
        shader.disable_attribute("position")
        shader.disable_attribute("color")
        if self.use_rgba:
            shader.disable_attribute("alpha")

    def draw_instance(self, shader, wireframe: bool):
        """Draw the object instance for picking"""
        shader.enable_attribute("position")
        shader.uniform3f("instance_color", self.instance_color.rgb)
        # Matrix
        if self._matrix_buffer is not None:
            shader.uniform4x4("transform", self._matrix_buffer)
        # Points
        if self._points_buffer is not None and self.show_points:
            shader.bind_attribute("position", self._points_buffer["positions"])
            shader.draw_points(
                size=self.pointssize, elements=self._points_buffer["elements"], n=self._points_buffer["n"]
            )
        # Lines
        if self._lines_buffer is not None and (self.show_lines or wireframe):
            shader.bind_attribute("position", self._lines_buffer["positions"])
            shader.draw_lines(
                width=self.lineswidth + self.renderer.selector.PIXEL_SELECTION_INCREMENTAL,
                elements=self._lines_buffer["elements"],
                n=self._lines_buffer["n"],
            )
        # Frontfaces
        if self._frontfaces_buffer is not None and not wireframe:
            shader.bind_attribute("position", self._frontfaces_buffer["positions"])
            shader.draw_triangles(elements=self._frontfaces_buffer["elements"], n=self._frontfaces_buffer["n"])
        # Backfaces
        if self._backfaces_buffer is not None and not wireframe:
            shader.bind_attribute("position", self._backfaces_buffer["positions"])
            shader.draw_triangles(elements=self._backfaces_buffer["elements"], n=self._backfaces_buffer["n"])
        # Reset
        if self._matrix_buffer is not None:
            shader.uniform4x4("transform", identity(4).flatten())
        shader.uniform3f("instance_color", [0, 0, 0])
        shader.disable_attribute("position")<|MERGE_RESOLUTION|>--- conflicted
+++ resolved
@@ -101,11 +101,7 @@
         lineswidth: Optional[float] = None,
         pointssize: Optional[float] = None,
         opacity: Optional[float] = None,
-<<<<<<< HEAD
-        config: Optional[SceneConfig] = None,
         use_rgba: bool = False,
-=======
->>>>>>> 8ab64c83
         **kwargs,
     ):
         #  Basic
@@ -351,13 +347,9 @@
         shader.uniform1i("is_lighted", is_lighted)
         shader.uniform1f("object_opacity", self.opacity)
         shader.uniform1i("element_type", 2)
-<<<<<<< HEAD
         if self.use_rgba:
             shader.enable_attribute("alpha")
         shader.uniform1i("use_rgba", self.use_rgba)
-=======
-        # Frontfaces
->>>>>>> 8ab64c83
         if self._frontfaces_buffer is not None and not wireframe:
             shader.bind_attribute("position", self._frontfaces_buffer["positions"])
             shader.bind_attribute("color", self._frontfaces_buffer["colors"])
