from typing import TYPE_CHECKING
from typing import Any
from typing import Dict
from typing import List
from typing import Optional
from typing import Tuple
from typing import Union

from compas.colors import Color
from compas.geometry import Point
from compas.geometry import Rotation
from compas.geometry import Scale
from compas.geometry import Transformation
from compas.geometry import Translation
from compas.geometry import identity_matrix
from compas.geometry import transform_points_numpy
from compas.scene import SceneObject
from compas.utilities import flatten
from numpy import array
from numpy import average
from numpy import identity

from compas_viewer.configurations import SceneConfig
from compas_viewer.utilities.gl import make_index_buffer
from compas_viewer.utilities.gl import make_vertex_buffer
from compas_viewer.utilities.gl import update_index_buffer
from compas_viewer.utilities.gl import update_vertex_buffer

if TYPE_CHECKING:
    from compas_viewer import Viewer
    from compas_viewer.components.render.shaders import Shader


class ViewerSceneObject(SceneObject):
    """Base class for all Viewer scene objects
    which also includes the  GL buffer creation and drawing methods.

    Parameters
    ----------
    name : str, optional
        The name of the object.
    viewer : :class:`compas_viewer.viewer.Viewer`
        The viewer object.
    is_selected : bool
        Whether the object is selected.
    is_visible : bool
        Whether to show object.
    show_points : bool, optional
        Whether to show points/vertices of the object. It will override the value in the config file.
    show_lines : bool, optional
        Whether to show lines/edges of the object. It will override the value in the config file.
    show_faces : bool, optional
        Whether to show faces of the object. It will override the value in the config file.
    pointscolor : Union[:class:`compas.colors.Color`, dict[any, :class:`compas.colors.Color`]], optional
        The color or the dict of colors of the points. It will override the value in the config file.
    linescolor : Union[:class:`compas.colors.Color`, dict[any, :class:`compas.colors.Color`]], optional
        The color or the dict of colors of the lines. It will override the value in the config file.
    facescolor : Union[:class:`compas.colors.Color`, dict[any, :class:`compas.colors.Color`]], optional
        The color or the dict of colors the faces. It will override the value in the config file.
    lineswidth : float, optional
        The line width to be drawn on screen. It will override the value in the config file.
    pointssize : float, optional
        The point size to be drawn on screen. It will override the value in the config file.
    opacity : float, optional
        The opacity of the object. It will override the value in the config file.
    config: :class:`compas_viewer.configurations.SceneConfig`.
        The configuration of the scene object. Defaults to None.
        It should be assigned though the :class:`compas_viewer.viewer.Viewer.add` method.
        Otherwise a exception will be raised.
    **kwargs : dict, optional
        Additional visualization options for specific objects.

    Attributes
    ----------
    name : str
        The name of the object.
    is_selected : bool
        Whether the object is selected.
    is_visible : bool
        Whether to show object.
    show_points : bool
        Whether to show points/vertices of the object.
    show_lines : bool
        Whether to show lines/edges of the object.
    show_faces : bool
        Whether to show faces of the object.
    pointscolor : dict[Any, :class:`compas.colors.Color`]
        The color of the points.
    linescolor : dict[Any, :class:`compas.colors.Color`]
        The color of the lines.
    facescolor : dict[Any, :class:`compas.colors.Color`]
        The color of the faces.
    lineswidth : float
        The line width to be drawn on screen
    pointssize : float
        The point size to be drawn on screen.
    opacity : float
        The opacity of the object.
    background : bool
        Whether the object is drawn on the background with depth test disabled.
    bounding_box : list[float], read-only
        The min and max corners of object bounding box, as a numpy array of shape (2, 3).
    bounding_box_center : :class:`compas.geometry.Point`, read-only
        The center of object bounding box, as a point.
    matrix : list[float], read-only
        The transformation matrix of the object.
    translation : :class:`compas.geometry.Translation`
        The translation of the object.
    rotation : :class:`compas.geometry.Rotation`
        The euler rotation  of the object.
    scale : :class:`compas.geometry.Scale`
        The scale of the object.
    properties : list, read-only
        The list of object-specific properties.
    visualisation : list[str], read-only
        List of visualisation properties which can be edited in the GUI.
    """

    def __init__(
        self,
        name: Optional[str],
        viewer: "Viewer",
        is_selected: bool,
        is_visible: bool,
        show_points: Optional[bool] = None,
        show_lines: Optional[bool] = None,
        show_faces: Optional[bool] = None,
        pointscolor: Optional[Union[Color, Dict[Any, Color]]] = None,
        linescolor: Optional[Union[Color, Dict[Any, Color]]] = None,
        facescolor: Optional[Union[Color, Dict[Any, Color]]] = None,
        lineswidth: Optional[float] = None,
        pointssize: Optional[float] = None,
        opacity: Optional[float] = None,
        config: Optional[SceneConfig] = None,
        **kwargs,
    ):
        if config is None:
            raise ValueError(
                "No SceneConfig specified for the ViewerSceneObject. "
                + "Check if the object is added by the function `Viewer.add`."
            )
        self.config = config
        super(ViewerSceneObject, self).__init__(config=self.config, **kwargs)
        self.name = name or str(self)
        self.is_selected = is_selected
        self.is_visible = is_visible
        self.viewer = viewer
        self.parent: Optional[ViewerSceneObject] = None
        self._children = set()

        self.show_points = show_points if show_points is not None else self.config.show_points
        self.show_lines = show_lines if show_lines is not None else self.config.show_lines
        self.show_faces = show_faces if show_faces is not None else self.config.show_faces

        if pointscolor is None:
            self.pointscolor = {"_default": self.config.pointscolor}
        elif isinstance(pointscolor, Color):
            self.pointscolor = {"_default": pointscolor}
        else:
            self.pointscolor = pointscolor
            self.pointscolor["_default"] = self.config.pointscolor

        if linescolor is None:
            self.linescolor = {"_default": self.config.linescolor}
        elif isinstance(linescolor, Color):
            self.linescolor = {"_default": linescolor}
        else:
            self.linescolor = linescolor
            self.linescolor["_default"] = self.config.linescolor

        if facescolor is None:
            self.facescolor = {"_default": self.config.facescolor}
        elif isinstance(facescolor, Color):
            self.facescolor = {"_default": facescolor}
        else:
            self.facescolor = facescolor
            self.facescolor["_default"] = self.config.facescolor

        self.lineswidth = lineswidth or self.config.lineswidth
        self.pointssize = pointssize or self.config.pointssize
        self.opacity = opacity or self.config.opacity
        self.background: bool = False

        self._instance_color: Optional[Color] = None
        self._transformation = Transformation.from_matrix(identity_matrix(4))
        self._translation = self._transformation.translation
        self._rotation = self._transformation.rotation
        self._scale = self._transformation.scale
        self._matrix_buffer: Optional[List[List[float]]] = None

        self._bounding_box: Optional[List[float]] = None
        self._bounding_box_center: Optional[Point] = None
        self._is_collection = False

        self._points_data: Optional[Tuple[List[Point], List[Color], List[List[int]]]]
        self._lines_data: Optional[Tuple[List[Point], List[Color], List[List[int]]]]
        self._frontfaces_data: Optional[Tuple[List[Point], List[Color], List[List[int]]]]
        self._backfaces_data: Optional[Tuple[List[Point], List[Color], List[List[int]]]]
        self._points_buffer: Optional[Dict[str, Any]] = None
        self._lines_buffer: Optional[Dict[str, Any]] = None
        self._frontfaces_buffer: Optional[Dict[str, Any]] = None
        self._backfaces_buffer: Optional[Dict[str, Any]] = None

    @property
    def bounding_box(self):
        return self._bounding_box

    @property
    def bounding_box_center(self):
        return self._bounding_box_center

    @property
    def children(self):
        return self._children

    @property
    def properties(self):
        return None

    # ==========================================================================
    # general
    # ==========================================================================

    # TODO
    # def add(self, item, **kwargs):
    #     if isinstance(item, Object):
    #         obj = item
    #     else:
    #         obj = self._app.add(item, **kwargs)
    #     self._children.add(obj)
    #     obj.parent = self

    #     if self._app.dock_slots["sceneform"] and self._app.view.isValid():
    #         self._app.dock_slots["sceneform"].update()
    #     return obj

    def remove(self, obj):
        obj.parent = None
        self._children.remove(obj)

    @property
    def translation(self) -> Translation:
        return self._translation

    @translation.setter
    def translation(self, translation: Translation):
        self._translation = translation

    @property
    def rotation(self) -> Rotation:
        return self._rotation

    @rotation.setter
    def rotation(self, rotation: Rotation):
        self._rotation = rotation

    @property
    def scale(self) -> Scale:
        return self._scale

    @scale.setter
    def scale(self, scale: Scale):
        self._scale = scale

    def _update_matrix(self):
        """Update the matrix from object's translation, rotation and scale"""
        if (not self.parent or self.parent._matrix_buffer is None) and (
            self.translation.matrix == identity_matrix(4)
            and self.rotation.matrix == identity_matrix(4)
            and self.scale.matrix == identity_matrix(4)
        ):
            self._transformation.matrix = identity_matrix(4)
            self._matrix_buffer = None
        else:
            M = self.translation * self.rotation * self.scale
            self._transformation.matrix = M.matrix
            self._matrix_buffer = list(array(self.matrix_world).flatten())

        if self.children:
            for child in self.children:
                child._update_matrix()

    @property
    def transformation(self):
        return self._transformation

    @transformation.setter
    def transformation(self, transformation: Transformation):
        self._translation = transformation.translation
        self._rotation = transformation.rotation
        self._scale = transformation.scale
        self._transformation = transformation
        self._update_matrix()

    @property
    def transformation_world(self):
        """Get the updated matrix from object's translation, rotation and scale"""
        if self.parent:
            assert isinstance(self.parent.transformation_world, Transformation)
            return self.parent.transformation_world * self.transformation
        else:
            return self.transformation

    @property
    def matrix(self):
        """Get the updated matrix from object's translation, rotation and scale"""
        return self.transformation.matrix

    @property
    def matrix_world(self):
        """Get the updated matrix from object's translation, rotation and scale"""
        return self.transformation_world.matrix

    @matrix.setter
    def matrix(self, matrix):
        """Set the object's transformation from given matrix, and update object's matrix"""
        self.transformation.matrix = matrix
        self._update_matrix()

    # ==========================================================================
    # buffer
    # ==========================================================================

    @property
    def visualisation(self) -> List[str]:
        """List of visualisation properties which can be edited in the GUI."""
        options = ["opacity"]
        if self._points_data is not None:
            options += ["pointscolor", "show_points", "pointssize"]
        if self._lines_data is not None:
            options += ["linescolor", "show_lines", "lineswidth"]
        if self._frontfaces_data is not None:
            options += ["facescolor", "show_faces"]
        return options

    def make_buffer_from_data(self, data: Tuple[List[Point], List[Color], List[List[int]]]) -> Dict[str, Any]:
        """Create buffers from point/line/face data.

        Parameters
        ----------
        data : tuple[list[:class:`compas.geometry.Point`], list[:class:`compas.colors.Color`], list[int]]
            Contains positions, colors, elements for the buffer.

        Returns
        -------
        buffer_dict : dict[str, Any]
            A dict with created buffer indexes.
        """
        positions, colors, elements = data
        return {
            "positions": make_vertex_buffer(list(flatten(positions))),
            "colors": make_vertex_buffer(list(flatten(colors))),
            "elements": make_index_buffer(list(flatten(elements))),
            "n": len(list(flatten(elements))),
        }

    def update_buffer_from_data(
        self,
        data: Tuple[List[Point], List[Color], List[List[int]]],
        buffer: Dict[str, Any],
        update_positions: bool,
        update_colors: bool,
        update_elements: bool,
    ):
        """Update existing buffers from point/line/face data.

        Parameters
        ----------
        data : tuple[list[:class:`compas.geometry.Point`], list[:class:`compas.colors.Color`], list[int]]
            Contains positions, colors, elements for the buffer.
        buffer : dict[str, Any]
            The dict with created buffer indexes
        update_positions : bool
            Whether to update positions in the buffer dict.
        update_colors : bool
            Whether to update colors in the buffer dict.
        update_elements : bool
            Whether to update elements in the buffer dict.
        """
        positions, colors, elements = data
        if update_positions:
            update_vertex_buffer(list(flatten(positions)), buffer["positions"])
        if update_colors:
            update_vertex_buffer(list(flatten(colors)), buffer["colors"])
        if update_elements:
            update_index_buffer(list(flatten(elements)), buffer["elements"])
        buffer["n"] = len(list(flatten(elements)))

    def make_buffers(self):
        """Create all buffers from object's data"""
        if self._points_data is not None:
            data = self._points_data
            self._points_buffer = self.make_buffer_from_data(data)
            if data[0]:
                self._update_bounding_box(data[0])
        if self._lines_data is not None:
            data = self._lines_data
            self._lines_buffer = self.make_buffer_from_data(data)
            if data[0] and self._bounding_box_center is None:
                self._update_bounding_box(data[0])
        if self._frontfaces_data is not None:
            data = self._frontfaces_data
            self._frontfaces_buffer = self.make_buffer_from_data(data)
            if data[0] and self._bounding_box_center is None:
                self._update_bounding_box(data[0])
        if self._backfaces_data is not None:
            data = self._backfaces_data
            self._backfaces_buffer = self.make_buffer_from_data(data)
            if data[0] and self._bounding_box_center is None:
                self._update_bounding_box(data[0])

    def update_buffers(self):
        """Update all buffers from object's data"""

        if self._points_data is not None:
            assert self._points_buffer is not None
            # boolean values are keys for improving the performance, true for now to update all, will flag them later.
            self.update_buffer_from_data(self._points_data, self._points_buffer, True, True, True)
        if self._lines_data is not None:
            assert self._lines_buffer is not None
            self.update_buffer_from_data(self._lines_data, self._lines_buffer, True, True, True)
        if self._frontfaces_data is not None:
            assert self._frontfaces_buffer is not None
            self.update_buffer_from_data(self._frontfaces_data, self._frontfaces_buffer, True, True, True)
        if self._backfaces_data is not None:
            assert self._backfaces_buffer is not None
            self.update_buffer_from_data(self._backfaces_data, self._backfaces_buffer, True, True, True)

    def init(self):
        """Initialize the object"""
        self.make_buffers()
        self._update_matrix()

    def update(self):
        """Update the object"""
        self._update_matrix()
        self.update_buffers()

    def _update_bounding_box(self, positions: Optional[List[Point]] = None):
        """Update the bounding box of the object"""
        if positions is None:
            positions = []
            if self._points_data is not None:
                positions += self._points_data[0]
            if self._lines_data is not None:
                positions += self._lines_data[0]
            if self._frontfaces_data is not None:
                positions += self._frontfaces_data[0]
            if not positions:
                return

<<<<<<< HEAD
        positions = array(positions)
        self._bounding_box = list(
            transform_points_numpy(array([positions.min(axis=0), positions.max(axis=0)]), self._transformation)
=======
        _positions = np.array(positions)
        self._bounding_box = list(
            transform_points_numpy(np.array([_positions.min(axis=0), _positions.max(axis=0)]), self._transformation)
>>>>>>> adb7e367
        )
        self._bounding_box_center = Point(*list(average(a=array(self.bounding_box), axis=0)))

<<<<<<< HEAD
    def draw(self, shader: "Shader", wireframe, is_lighted):
=======
    def draw(self, shader: "Shader", wireframe: bool, is_lighted: bool):
>>>>>>> adb7e367
        """Draw the object from its buffers"""

        shader.enable_attribute("position")
        shader.enable_attribute("color")
        shader.uniform1i("is_selected", self.is_selected)
        if self._matrix_buffer is not None:
            shader.uniform4x4("transform", self._matrix_buffer)
        shader.uniform1i("is_lighted", is_lighted)
        shader.uniform1f("object_opacity", self.opacity)
        shader.uniform1i("element_type", 2)
        if self._frontfaces_buffer is not None and not wireframe:
            shader.uniform3f("single_color", self.facescolor["_default"].rgb)
            shader.uniform1i(
                "use_single_color",
                not self.facescolor and not self._is_collection and not getattr(self, "use_vertexcolors", False),
            )
            shader.bind_attribute("position", self._frontfaces_buffer["positions"])
            shader.bind_attribute("color", self._frontfaces_buffer["colors"])
            shader.draw_triangles(
                elements=self._frontfaces_buffer["elements"], n=self._frontfaces_buffer["n"], background=self.background
            )
        if self._backfaces_buffer is not None and not wireframe:
            shader.uniform3f("single_color", self.facescolor["_default"].rgb)
            shader.uniform1i(
                "use_single_color",
                not self.facescolor and not self._is_collection and not getattr(self, "use_vertexcolors", False),
            )
            shader.bind_attribute("position", self._backfaces_buffer["positions"])
            shader.bind_attribute("color", self._backfaces_buffer["colors"])
            shader.draw_triangles(
                elements=self._backfaces_buffer["elements"], n=self._backfaces_buffer["n"], background=self.background
            )
        shader.uniform1i("is_lighted", False)
        shader.uniform1i("element_type", 1)
        if self._lines_buffer is not None:
            shader.uniform3f("single_color", self.linescolor["_default"].rgb)
            shader.uniform1i("use_single_color", not self.linescolor and not self._is_collection)
            shader.bind_attribute("position", self._lines_buffer["positions"])
            shader.bind_attribute("color", self._lines_buffer["colors"])
            shader.draw_lines(
                width=self.lineswidth,
                elements=self._lines_buffer["elements"],
                n=self._lines_buffer["n"],
                background=self.background,
            )
        shader.uniform1i("element_type", 0)
        if self._points_buffer is not None:
            shader.uniform3f("single_color", self.pointscolor["_default"].rgb)
            shader.uniform1i("use_single_color", not self.pointscolor and not self._is_collection)
            shader.bind_attribute("position", self._points_buffer["positions"])
            shader.bind_attribute("color", self._points_buffer["colors"])
            shader.draw_points(
                size=self.pointssize,
                elements=self._points_buffer["elements"],
                n=self._points_buffer["n"],
                background=self.background,
            )

        shader.uniform1i("is_selected", 0)
        shader.uniform1f("object_opacity", 1)
        if self._matrix_buffer is not None:
            shader.uniform4x4("transform", list(identity(4).flatten()))
        shader.disable_attribute("position")
        shader.disable_attribute("color")

    def draw_instance(self, shader, wireframe: bool):
        """Draw the object instance for picking"""
        shader.enable_attribute("position")
        shader.uniform3f("instance_color", self._instance_color)
        if self._matrix_buffer is not None:
            shader.uniform4x4("transform", self._matrix_buffer)
        if self._points_buffer is not None and self.show_points:
            shader.bind_attribute("position", self._points_buffer["positions"])
            shader.draw_points(
                size=self.pointssize, elements=self._points_buffer["elements"], n=self._points_buffer["n"]
            )
        if self._lines_buffer is not None and (self.show_lines or wireframe):
            shader.bind_attribute("position", self._lines_buffer["positions"])
            shader.draw_lines(width=self.lineswidth, elements=self._lines_buffer["elements"], n=self._lines_buffer["n"])
        if self._frontfaces_buffer is not None and not wireframe:
            shader.bind_attribute("position", self._frontfaces_buffer["positions"])
            shader.draw_triangles(elements=self._frontfaces_buffer["elements"], n=self._frontfaces_buffer["n"])
            assert self._backfaces_buffer is not None
            shader.bind_attribute("position", self._backfaces_buffer["positions"])
            shader.draw_triangles(elements=self._backfaces_buffer["elements"], n=self._backfaces_buffer["n"])
        if self._matrix_buffer is not None:
            shader.uniform4x4("transform", identity(4).flatten())
        shader.uniform3f("instance_color", [0, 0, 0])
        shader.disable_attribute("position")

    def clear(self):
        """Clear the object"""
        raise NotImplementedError("clear() method is not implemented.")<|MERGE_RESOLUTION|>--- conflicted
+++ resolved
@@ -449,23 +449,13 @@
             if not positions:
                 return
 
-<<<<<<< HEAD
-        positions = array(positions)
-        self._bounding_box = list(
-            transform_points_numpy(array([positions.min(axis=0), positions.max(axis=0)]), self._transformation)
-=======
         _positions = np.array(positions)
         self._bounding_box = list(
             transform_points_numpy(np.array([_positions.min(axis=0), _positions.max(axis=0)]), self._transformation)
->>>>>>> adb7e367
         )
         self._bounding_box_center = Point(*list(average(a=array(self.bounding_box), axis=0)))
 
-<<<<<<< HEAD
-    def draw(self, shader: "Shader", wireframe, is_lighted):
-=======
     def draw(self, shader: "Shader", wireframe: bool, is_lighted: bool):
->>>>>>> adb7e367
         """Draw the object from its buffers"""
 
         shader.enable_attribute("position")
