--- conflicted
+++ resolved
@@ -141,12 +141,9 @@
         #  Selection
         self.is_locked = is_locked
         self.is_selected = not is_locked and is_selected
-<<<<<<< HEAD
-        self.instance_color = Color.from_rgb255(randint(0, 255), randint(0, 255), randint(0, 255))
-        
-=======
+
         self.instance_color = Color.from_rgb255(*next(self.viewer._instance_colors_generator))
->>>>>>> 076f0736
+
 
         #  Visual
         self.show_points = show_points if show_points is not None else self.config.show_points
