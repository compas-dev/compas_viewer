--- conflicted
+++ resolved
@@ -63,7 +63,6 @@
         elements = []
         count = 0
         for obj in self.objects:
-<<<<<<< HEAD
             if obj.use_rgba:
                 p, c, o, e = obj._read_frontfaces_data() or ([], [], [])
                 positions += p
@@ -82,14 +81,6 @@
             return positions, colors, opacities, elements
         else:
             return positions, colors, elements
-=======
-            p, c, e = obj._read_frontfaces_data() or ([], [], [])
-            positions += p
-            colors += c
-            elements += (array(e) + count).tolist()
-            count += len(p)
-        return positions, colors, elements
->>>>>>> 8ab64c83
 
     def _read_backfaces_data(self) -> ShaderDataType:
         positions = []
@@ -98,7 +89,6 @@
         elements = []
         count = 0
         for obj in self.objects:
-<<<<<<< HEAD
             if obj.use_rgba:
                 p, c, o, e = obj._read_backfaces_data() or ([], [], [])
                 positions += p
@@ -116,12 +106,4 @@
         if opacities:
             return positions, colors, opacities, elements
         else:
-            return positions, colors, elements
-=======
-            p, c, e = obj._read_backfaces_data() or ([], [], [])
-            positions += p
-            colors += c
-            elements += (array(e) + count).tolist()
-            count += len(p)
-        return positions, colors, elements
->>>>>>> 8ab64c83
+            return positions, colors, elements