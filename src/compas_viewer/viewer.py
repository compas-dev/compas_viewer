--- conflicted
+++ resolved
@@ -28,11 +28,7 @@
         self.timer = QTimer()
 
         self.config = config or Config()
-<<<<<<< HEAD
-=======
         self.config.renderer.show_grid = show_grid
-        self.scene = ViewerScene()
->>>>>>> aad6bc4e
 
         # otherwise this results in a circular import
         # both of these should be removed from this __init__
