--- conflicted
+++ resolved
@@ -20,12 +20,7 @@
 from compas_viewer.layout import Layout
 from compas_viewer.scene.scene import ViewerScene
 from compas_viewer.scene.sceneobject import ViewerSceneObject
-<<<<<<< HEAD
 from compas_viewer.qt import Timer
-=======
-from compas_viewer.utilities import Timer
-from compas.data import Data
->>>>>>> 9687a13e
 
 
 class Viewer:
@@ -152,11 +147,7 @@
     # Scene
     # ==========================================================================
 
-<<<<<<< HEAD
     def add(self, *args, **kwargs):
-=======
-    def add(self, item: Data, **kwargs):
->>>>>>> 9687a13e
         """
         Add an item to the scene.
         This is a compatibility function for the old version of the viewer.
@@ -175,11 +166,7 @@
             The scene object.
         """
 
-<<<<<<< HEAD
         return self.scene.add(*args, **kwargs)
-=======
-        return self.scene.add(item, **kwargs)
->>>>>>> 9687a13e
 
     # ==========================================================================
     # Runtime
