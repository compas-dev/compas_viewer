import sys
from os import path
from pathlib import Path
from typing import Any
from typing import Callable
from typing import Dict
from typing import List
from typing import Literal
from typing import Optional
from typing import Tuple
from typing import Union

from compas.colors import Color
from compas.datastructures import Mesh
from compas.geometry import Geometry
from compas.scene import Scene
from PySide6 import QtCore
from PySide6 import QtGui
from PySide6 import QtWidgets
from PySide6.QtCore import QCoreApplication
from PySide6.QtGui import QIcon

from compas_viewer import DATA
from compas_viewer.actions import Action
from compas_viewer.actions import register
from compas_viewer.components import Render
from compas_viewer.configurations import ActionConfig
from compas_viewer.configurations import ActionConfigType
from compas_viewer.configurations import ControllerConfig
from compas_viewer.configurations import RenderConfig
from compas_viewer.configurations import SceneConfig
from compas_viewer.configurations import ViewerConfig
from compas_viewer.controller import Controller
from compas_viewer.scene import Grid
from compas_viewer.scene import GridObject
from compas_viewer.scene import ViewerSceneObject


class Timer:
    """A simple timer that calls a function at specified intervals.

    Parameters
    ----------
    interval : int
        Interval between subsequent calls to this function, in milliseconds.
    callback : Callable
        The function to call.
    singleshot : bool, optional
        If True, the timer is a singleshot timer.
        Default is False.

    """

    def __init__(self, interval: int, callback: Callable, singleshot: bool = False):
        self.timer = QtCore.QTimer()
        self.timer.setInterval(interval)
        self.timer.timeout.connect(callback)
        self.timer.setSingleShot(singleshot)
        self.timer.start()

    def stop(self):
        self.timer.stop()


class Viewer(Scene):
    """
    The Viewer class is the main entry of `compas_viewer`. It organizes the scene and create the GUI application.

    Parameters
    ----------
    title : str, optional
        The title of the viewer window.  It will override the value in the config file.
    fullscreen : bool, optional
        The fullscreen mode of the viewer window. It will override the value in the config file.
    width : int, optional
        The width of the viewer window at startup. It will override the value in the config file.
    height : int, optional
        The height of the viewer window at startup. It will override the value in the config file.
    rendermode : Literal['shaded', 'ghosted', 'wireframe', 'lighted'], optional
        The display mode of the OpenGL view. It will override the value in the config file.
    viewmode : Literal['front', 'right', 'top', 'perspective'], optional
        The view mode of the OpenGL view. It will override the value in the config file.
        In `ghosted` mode, all objects have a default opacity of 0.7.
    show_grid : bool, optional
        Show the XY plane. It will override the value in the config file.
    configpath : str, optional
        The path to the config folder.

    Attributes
    ----------
    config : :class:`compas_viewer.configurations.ViewerConfig`
        The configuration for the viewer.

    Notes
    -----
    The viewer has a (main) window with a central OpenGL widget,
    and a menubar, toolbar, and statusbar.
    The menubar provides access to all supported 'actions'.
    The toolbar is meant to be a 'quicknav' to a selected set of actions.
    The viewer supports rotate/pan/zoom, and object selection via picking or box selections.
    Currently the viewer uses OpenGL 2.2 and GLSL 120 with a 'compatibility' profile.

    Examples
    --------
    >>> from compas_viewer import Viewer # doctest: +SKIP
    >>> viewer = Viewer() # doctest: +SKIP
    >>> viewer.show() # doctest: +SKIP

    """

    def __init__(
        self,
        title: Optional[str] = None,
        fullscreen: Optional[bool] = None,
        width: Optional[int] = None,
        height: Optional[int] = None,
        rendermode: Optional[Literal["wireframe", "shaded", "ghosted", "lighted", "instance"]] = None,
        viewmode: Optional[Literal["front", "right", "top", "perspective"]] = None,
        show_grid: Optional[bool] = None,
        configpath: Optional[str] = None,
    ):
        super(Viewer, self).__init__()
        # Custom or default config
        if configpath is None:
            self.config = ViewerConfig.from_default()
            self.render_config = RenderConfig.from_default()
            self.scene_config = SceneConfig.from_default()
            self.controller_config = ControllerConfig.from_default()
        else:
            self.config = ViewerConfig.from_json(Path(configpath, "viewer.json"))
            self.render_config = RenderConfig.from_json(Path(configpath, "render.json"))
            self.scene_config = SceneConfig.from_json(Path(configpath, "scene.json"))
            self.controller_config = ControllerConfig.from_json(Path(configpath, "controller.json"))

        # Controller
        self.controller = Controller(self, self.controller_config)

        #  In-code config
        if title is not None:
            self.config.title = title
        if fullscreen is not None:
            self.config.fullscreen = fullscreen
        if width is not None:
            self.config.width = width
        if height is not None:
            self.config.height = height
        if rendermode is not None:
            self.render_config.rendermode = rendermode
        if viewmode is not None:
            self.render_config.viewmode = viewmode
        if show_grid is not None:
            self.render_config.show_grid = show_grid

        # `on` function
        self.timer: Timer
        self.frame_count: int = 0

        #  Selection
        self.instance_colors: Dict[Tuple[int, int, int], ViewerSceneObject] = {}

        #  Primitive
        self.objects: List[ViewerSceneObject]

        self._init()

    def __new__(cls, *args, **kwargs):
        instance = super(Viewer, cls).__new__(cls)
        Scene.viewerinstance = instance  # type: ignore
        return instance

    # ==========================================================================
    # Init functions
    # ==========================================================================

    def _init(self):
        """Initialize the components of the user interface."""
        self._glFormat = QtGui.QSurfaceFormat()
        self._glFormat.setVersion(2, 1)
        self._glFormat.setProfile(QtGui.QSurfaceFormat.OpenGLContextProfile.CompatibilityProfile)
        self._glFormat.setDefaultFormat(self._glFormat)
        QtGui.QSurfaceFormat.setDefaultFormat(self._glFormat)
        self._app = QCoreApplication.instance() or QtWidgets.QApplication(sys.argv)
        self._app.references = set()  # type: ignore
        self._window = QtWidgets.QMainWindow()
        self._icon = QIcon(path.join(DATA, "compas_icon_white.png"))
        self._app.setWindowIcon(self._icon)  # type: ignore
        self._app.setApplicationName(self.config.title)
        self.grid = GridObject(
            Grid(self.render_config.gridsize, self.render_config.show_gridz),
            viewer=self,
            is_selected=False,
            is_locked=True,
            is_visible=True,
            config=self.scene_config,
        )
        self.render = Render(self, self.render_config)
        self._window.setCentralWidget(self.render)
        self._window.setContentsMargins(0, 0, 0, 0)
        self._app.references.add(self._window)  # type: ignore
        self._window.resize(self.config.width, self.config.height)
        if self.config.fullscreen:
            self._window.setWindowState(self._window.windowState() | QtCore.Qt.WindowState.WindowMaximized)
        self._init_statusbar()

    def _init_statusbar(self):
        self.statusbar = self._window.statusBar()
        self.statusbar.setContentsMargins(0, 0, 0, 0)
        self.statusText = QtWidgets.QLabel(self.config.statusbar)
        self.statusbar.addWidget(self.statusText, 1)
        if self.config.show_fps:
            self.statusFps = QtWidgets.QLabel("fps: ")
            self.statusbar.addWidget

    def _resize(self, width: int, height: int):
        """Resize the main window programmatically.

        Parameters
        ----------
        width: int
            Width of the viewer window.
        height: int
            Height of the viewer window.

        Returns
        -------
        None

        """
        self._window.resize(width, height)
        desktop = self._app.desktop()  # type: ignore
        rect = desktop.availableGeometry()
        x = int(0.5 * (rect.width() - width))
        y = int(0.5 * (rect.height() - height))
        self._window.setGeometry(x, y, width, height)
        self.config.width = width
        self.config.height = height

    # ==========================================================================
    # Messages
    # ==========================================================================

    def about(self):
        """Display the about message as defined in the config file.

        Returns
        -------
        None

        """
        QtWidgets.QMessageBox.about(self._window, "About", self.config.about)

    def info(self, message: str):
        """Display info.

        Parameters
        ----------
        message : str
            An info message.

        Returns
        -------
        None

        """
        QtWidgets.QMessageBox.information(self._window, "Info", message)

    def warning(self, message: str):
        """Display a warning.

        Parameters
        ----------
        message : str
            A warning message.

        Returns
        -------
        None

        """
        QtWidgets.QMessageBox.warning(self._window, "Warning", message)

    def critical(self, message: str):
        """Display a critical warning.

        Parameters
        ----------
        message : str
            A critical warning message.

        Returns
        -------
        None

        """
        QtWidgets.QMessageBox.critical(self._window, "Critical", message)

    def question(self, message: str) -> bool:
        """Ask a question.

        Parameters
        ----------
        message : str
            A question.

        Returns
        -------
        None

        """
        flags = QtWidgets.QMessageBox.StandardButton.Yes
        flags |= QtWidgets.QMessageBox.StandardButton.No
        response = QtWidgets.QMessageBox.question(self._window, "Question", message, flags)  # type: ignore
        if response == QtWidgets.QMessageBox.StandardButton.Yes:
            return True
        return False

    def confirm(self, message: str) -> bool:
        """Confirm the execution of an action.

        Parameters
        ----------
        message : str
            Message to inform the user.

        Returns
        -------
        bool
            True if the user confirms.
            False otherwise.

        Examples
        --------
        .. code-block:: python

            if viewer.confirm("Should i continue?"):
                continue

        """
        flags = QtWidgets.QMessageBox.StandardButton.Ok
        flags |= QtWidgets.QMessageBox.StandardButton.Cancel
        response = QtWidgets.QMessageBox.warning(self._window, "Confirmation", message, flags)
        if response == QtWidgets.QMessageBox.StandardButton.Ok:
            return True
        return False

    def status(self, message: str):
        """Display a message in the status bar.

        Parameters
        ----------
        message : str
            A status message.

        Returns
        -------
        None

        """
        self.statusText.setText(message)

    def fps(self, fps: int):
        """Update fps info in the status bar.

        Parameters
        ----------
        fps : int
            The number of frames per second.

        Returns
        -------
        None

        """
        self.statusFps.setText("fps: {}".format(fps))

    # ==========================================================================
    # Runtime
    # ==========================================================================

    def show(self):
        """Show the viewer window.

        Returns
        -------
        None

        """

        self.started = True
        self._window.show()
        # stop point of the main thread:
        self._app.exec_()

    def on(self, interval: int, timeout: Optional[int] = None, frames: Optional[int] = None) -> Callable:
        """Decorator for callbacks of a dynamic drawing process.

        Parameters
        ----------
        interval : int
            Interval between subsequent calls to this function, in milliseconds.
        timeout : int, optional
            Timeout between subsequent calls to this function, in milliseconds.
        frames : int, optional
            The number of frames of the process.
            If no frame number is provided, the process continues until the viewer is closed.

        Returns
        -------
        Callable

        Notes
        -----
        The difference between `interval` and `timeout` is that the former indicates
        the time between subsequent calls to the callback,
        without taking into account the duration of the execution of the call,
        whereas the latter indicates a pause after the completed execution of the previous call,
        before starting the next one.

        Examples
        --------
        .. code-block:: python

            angle = math.radians(5)

            @viewer.on(interval=1000)
            def rotate(frame):
                obj.rotation = [0, 0, frame * angle]
                obj.update()

        """
        if (not interval and not timeout) or (interval and timeout):
            raise ValueError("Must specify either interval or timeout.")

        def outer(func: Callable):
            def render():
                func(self.frame_count)
                self.render.update()
                self.frame_count += 1
                if frames is not None and self.frame_count >= frames:
                    self.timer.stop()

            if interval:
                self.timer = Timer(interval=interval, callback=render)
            if timeout:
                self.timer = Timer(interval=timeout, callback=render, singleshot=True)

            self.frame_count = 0

        return outer

    # ==========================================================================
    # Scene
    # ==========================================================================

    def add(
        self,
        item: Union[Mesh, Geometry, Grid],
        parent: Optional[ViewerSceneObject] = None,
        is_selected: bool = False,
        is_locked: bool = False,
        is_visible: bool = True,
        show_points: Optional[bool] = None,
        show_lines: Optional[bool] = None,
        show_faces: Optional[bool] = None,
        pointscolor: Optional[Union[Color, Dict[Any, List[float]]]] = None,
        linescolor: Optional[Union[Color, Dict[Any, List[float]]]] = None,
        facescolor: Optional[Union[Color, Dict[Any, List[float]]]] = None,
        lineswidth: Optional[float] = None,
        pointssize: Optional[float] = None,
        opacity: Optional[float] = None,
        hide_coplanaredges: Optional[bool] = None,
        use_vertexcolors: Optional[bool] = None,
        **kwargs
    ) -> ViewerSceneObject:
        """
        Add an item to the scene.
        This function is inherent from :class:`compas.scene.Scene` with additional functionalities.

        Parameters
        ----------
        item : Union[:class:`compas.geometry.Geometry`, :class:`compas.datastructures.Mesh`]
            The geometry to add to the scene.
        parent : :class:`compas_viewer.scene.ViewerSceneObject`, optional
            The parent of the item.
        is_selected : bool, optional
            Whether the object is selected.
            Default to False.
        is_locked : bool, optional
            Whether the object is locked (not selectable).
            Default to False.
        is_visible : bool, optional
            Whether to show object.
            Default to True.
        show_points : bool, optional
            Whether to show points/vertices of the object.
            It will override the value in the scene config file.
        show_lines : bool, optional
            Whether to show lines/edges of the object.
            It will override the value in the scene config file.
        show_faces : bool, optional
            Whether to show faces of the object.
            It will override the value in the scene config file.
        pointscolor : Union[:class:`compas.colors.Color`, Dict[Any, :class:`compas.colors.Color`], optional
            The color or the dict of colors of the points.
            It will override the value in the scene config file.
        linescolor : Union[:class:`compas.colors.Color`, Dict[Any, :class:`compas.colors.Color`], optional
            The color or the dict of colors of the lines.
            It will override the value in the scene config file.
        facescolor : Union[:class:`compas.colors.Color`, Dict[Any, :class:`compas.colors.Color`], optional
            The color or the dict of colors the faces.
            It will override the value in the scene config file.
        lineswidth : float, optional
            The line width to be drawn on screen
            It will override the value in the scene config file.
        pointssize : float, optional
            The point size to be drawn on screen
            It will override the value in the scene config file.
        opacity : float, optional
            The opacity of the object.
            It will override the value in the scene config file.
        hide_coplanaredges : bool, optional
            Whether to hide the coplanar edges of the mesh.
            It will override the value in the scene config file.
        use_vertexcolors : bool, optional
            Whether to use vertex color.
            It will override the value in the scene config file.
        **kwargs : Dict, optional
            The other possible parameters to be passed to the object.

        Returns
        -------
        :class:`compas.scene.SceneObject`
            The scene object.
        """

        sceneobject = super(Viewer, self).add(
            item=item,
            parent=parent,
            viewer=self,
            is_selected=is_selected,
            is_visible=is_visible,
            is_locked=is_locked,
            show_points=show_points,
            show_lines=show_lines,
            show_faces=show_faces,
            pointscolor=pointscolor,
            linescolor=linescolor,
            facescolor=facescolor,
            lineswidth=lineswidth,
            pointssize=pointssize,
            opacity=opacity,
            hide_coplanaredges=hide_coplanaredges,
            use_vertexcolors=use_vertexcolors,
            config=self.scene_config,
            **kwargs
        )
        assert isinstance(sceneobject, ViewerSceneObject)
<<<<<<< HEAD
        if self.instance_colors.get(sceneobject.instance_color):
            raise ValueError("Instance color of the instance is not unique.")
        else:
            self.instance_colors[sceneobject.instance_color] = sceneobject

        return sceneobject
=======
        self.render.objects[name or str(sceneobject)] = sceneobject
        if parent:
            sceneobject.parent = parent
        return sceneobject

    def add_action(
        self,
        pressed_action: Callable,
        key: str,
        released_action: Optional[Callable] = None,
        modifier: Optional[str] = None,
        name: Optional[str] = None,
    ):
        """Add a custom action to the viewer.

        Parameters
        ----------
        pressed_action : Callable
            The function to be called when the key is pressed.
        key : str
            The key to be pressed.
        released_action : Callable, optional
            The function to be called when the key is released.
            Default to None.
        modifier : str, optional
            The modifier of the key.
            Default to None.
        name : str, optional
            The name of the action.
            Default to the name of the pressed_action function.

        Returns
        -------
        :class:`compas_viewer.actions.Action`
            The action object.

        Examples
        --------
        >>> viewer = Viewer()
        >>> faces = viewer.add(Mesh.from_obj(compas.get("faces.obj")))
        >>> faces.transformation = Transformation()
        >>> def pressed_action():
        >>>     faces.transformation *= Scale.from_factors([1.1, 1.1, 1.1], Frame.worldXY())
        >>>     faces.update()
        >>> action = viewer.add_action(pressed_action, "p")
        >>> viewer.show()

        """

        if name is None:
            name = pressed_action.__name__
        if modifier is None:
            modifier = "no"
        config: ActionConfigType = {"key": key, "modifier": modifier}

        class CustomAction(Action):
            def pressed_action(self):
                pressed_action()

            def released_action(self):
                if released_action:
                    released_action()

        register(name, CustomAction)

        action = CustomAction(name, self, ActionConfig(config))

        self.controller.actions[name] = action

        return action
>>>>>>> 6435ab8c
<|MERGE_RESOLUTION|>--- conflicted
+++ resolved
@@ -555,17 +555,11 @@
             **kwargs
         )
         assert isinstance(sceneobject, ViewerSceneObject)
-<<<<<<< HEAD
         if self.instance_colors.get(sceneobject.instance_color):
             raise ValueError("Instance color of the instance is not unique.")
         else:
             self.instance_colors[sceneobject.instance_color] = sceneobject
 
-        return sceneobject
-=======
-        self.render.objects[name or str(sceneobject)] = sceneobject
-        if parent:
-            sceneobject.parent = parent
         return sceneobject
 
     def add_action(
@@ -632,5 +626,4 @@
 
         self.controller.actions[name] = action
 
-        return action
->>>>>>> 6435ab8c
+        return action