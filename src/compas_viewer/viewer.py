--- conflicted
+++ resolved
@@ -158,12 +158,8 @@
 
         Parameters
         ----------
-<<<<<<< HEAD
-        item : :class:`compas.geometry.Geometry`, :class:`compas.datastructures.Datastructure`, :class:`compas_viewer.scene.ViewerSceneObject`
-=======
         item : :class:`compas.geometry.Geometry`, :class:`compas.datastructures.Datastructure`,
             :class:`compas_viewer.scene.ViewerSceneObject`
->>>>>>> 41c3edae
             The item to be added to the scene.
         **kwargs : dict
             Additional options for the :class:`compas_viewer.scene.ViewerSceneObject`.
