from typing import Callable
from typing import Optional

from PySide6.QtCore import Qt
from PySide6.QtWidgets import QTreeWidget
from PySide6.QtWidgets import QTreeWidgetItem


class Sceneform(QTreeWidget):
    """
    Class for displaying the SceneTree.

    Parameters
    ----------
    scene : :class:`compas.scene.Scene`
        The scene to be displayed.
    columns : list[dict]
        A dictionary of column names and their corresponding attributes.
        Example: {"Name": lambda o: o.name, "Object": lambda o: o}
    column_editable : list[bool], optional
        A list of booleans indicating whether the corresponding column is editable. Defaults to [False].
    show_headers : bool, optional
        Show the header of the tree. Defaults to True.
    callback : Callable, optional
        Callback function to execute when an item is clicked or selected.

    Attributes
    ----------
    scene : :class:`compas.scene.Scene`
        The scene to be displayed.
    columns : list[dict]
        A dictionary of column names and their corresponding function.
    checkbox_columns : dict[int, dict[str, Callable]]
        A dictionary of column indices and their corresponding attributes.
    """

    def __init__(
        self,
        columns: list[dict],
        column_editable: Optional[list[bool]] = None,
        show_headers: bool = True,
        callback: Optional[Callable] = None,
    ):
        super().__init__()
        self.columns = columns
        self.checkbox_columns: dict[int, str] = {}
        self.column_editable = (column_editable or [False]) + [False] * (len(columns) - len(column_editable or [False]))
        self.setColumnCount(len(columns))
        self.setHeaderLabels(col["title"] for col in self.columns)
        self.setHeaderHidden(not show_headers)
<<<<<<< HEAD
        self.setSelectionMode(QTreeWidget.SingleSelection)
=======
        self._sceneobjects = []
>>>>>>> b768d601

        self.callback = callback

        self.itemClicked.connect(self.on_item_clicked)
        self.itemSelectionChanged.connect(self.on_item_selection_changed)

    @property
    def viewer(self):
        from compas_viewer import Viewer

        return Viewer()

    @property
    def scene(self):
        return self.viewer.scene

    def update(self):
        if list(self.scene.objects) == self._sceneobjects:
            for node in self.scene.traverse("breadthfirst"):
                widget = node.attributes.get("widget")
                if widget:
                    widget.setSelected(node.is_selected)
                    if node.is_selected:
                        self.expand(node.parent)

        else:
            self._sceneobjects = list(self.scene.objects)

            self.clear()
            self.checkbox_columns = {}

            for node in self.scene.traverse("breadthfirst"):
                if node.is_root:
                    continue

                strings = []

                for i, column in enumerate(self.columns):
                    type = column.get("type", None)
                    if type == "checkbox":
                        action = column.get("action")
                        checked = column.get("checked")
                        if not action or not checked:
                            raise ValueError("Both action and checked must be provided for checkbox")
                        self.checkbox_columns[i] = {"action": action, "checked": checked}
                        strings.append("")
                    elif type == "label":
                        text = column.get("text")
                        if not text:
                            raise ValueError("Text must be provided for label")
                        strings.append(text(node))

                parent_widget = self if node.parent.is_root else node.parent.attributes["widget"]
                widget = QTreeWidgetItem(parent_widget, strings)
                widget.node = node
                widget.setSelected(node.is_selected)
                if node.is_selected:
                    self.expand(node.parent)

                widget.setFlags(widget.flags() | Qt.ItemIsUserCheckable | Qt.ItemIsSelectable | Qt.ItemIsEnabled)

                for col, col_data in self.checkbox_columns.items():
                    widget.setCheckState(col, Qt.Checked if col_data["checked"](node) else Qt.Unchecked)

                node.attributes["widget"] = widget

            self.adjust_column_widths()

    def expand(self, node):
        if node.attributes.get("widget"):
            node.attributes["widget"].setExpanded(True)
            if node.parent and not node.parent.is_root:
                self.expand(node.parent)

    def on_item_clicked(self, item, column):
        if column in self.checkbox_columns:
            check = self.checkbox_columns[column]["action"]
            check(item.node, item.checkState(column) == Qt.Checked)

        if self.selectedItems():
            selected_nodes = {item.node for item in self.selectedItems()}
            for node in self.scene.objects:
                node.is_selected = node in selected_nodes
                if self.callback and node.is_selected:
                    self.callback(self, node)

            self.viewer.ui.sidebar.update()

        self.viewer.renderer.update()

    def on_item_selection_changed(self):
        for item in self.selectedItems():
            if self.callback:
                self.callback(self, item.node)

    def adjust_column_widths(self):
        for i in range(self.columnCount()):
            if i in self.checkbox_columns:
                self.setColumnWidth(i, 50)<|MERGE_RESOLUTION|>--- conflicted
+++ resolved
@@ -48,11 +48,8 @@
         self.setColumnCount(len(columns))
         self.setHeaderLabels(col["title"] for col in self.columns)
         self.setHeaderHidden(not show_headers)
-<<<<<<< HEAD
         self.setSelectionMode(QTreeWidget.SingleSelection)
-=======
         self._sceneobjects = []
->>>>>>> b768d601
 
         self.callback = callback
 
