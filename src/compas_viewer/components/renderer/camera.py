from math import atan2
from math import radians
from math import tan
from typing import Optional

from numpy import array
from numpy import asfortranarray
from numpy import dot
from numpy import float32
from numpy import pi
from numpy.linalg import det
from numpy.linalg import norm

from compas.geometry import Rotation
from compas.geometry import Transformation
from compas.geometry import Translation
from compas.geometry import Vector
from compas_viewer.base import Base


class Position(Vector):
    def __init__(self, vector, on_update=None):
        super().__init__(*vector)
        self.pause_update = False
        if on_update:
            self.on_update = on_update

    def set(self, x, y, z, pause_update=False):
        pause_update = pause_update or self.pause_update
        if hasattr(self, "on_update") and not pause_update:
            self.on_update([x, y, z])
        self._x = x
        self._y = y
        self._z = z

    @property
    def x(self):
        return self._x

    @x.setter
    def x(self, x):
        if hasattr(self, "on_update") and not self.pause_update:
            self.on_update([x, self.y, self.z])
        self._x = float(x)

    @property
    def y(self):
        return self._y

    @y.setter
    def y(self, y):
        if hasattr(self, "on_update") and not self.pause_update:
            self.on_update([self.x, y, self.z])
        self._y = float(y)

    @property
    def z(self):
        return self._z

    @z.setter
    def z(self, z):
        if hasattr(self, "on_update") and not self.pause_update:
            self.on_update([self.x, self.y, z])
        self._z = float(z)


class RotationEuler(Position):
    pass


class Camera(Base):
    """Camera object for the default view.

    Parameters
    ----------
    renderer : :class:`compas_viewer.components.renderer.Renderer`,
        The parent renderer of the camera.

    Attributes
    ----------
    config : :class:`compas_viewer.configurations.render_config.CameraConfig`

    Notes
    -----
    The camera is defined by the following parameters which can be found in:
    :class:`compas_viewer.configurations.render_config.CameraConfig`:

    fov : float
        The field of view as an angler in degrees.
    near : float
        The location of the "near" clipping plane.
    far : float
        The location of the "far" clipping plane.
    position : :class:`compas_viewer.components.renderer.camera.Position`
        The location the camera.
    rotation : :class:`compas_viewer.components.renderer.camera.RotationEuler`
        The euler rotation of camera.
    target : :class:`compas_viewer.components.renderer.camera.Position`
        The viewing target.
        Default is the origin of the world coordinate system.
    distance : float
        The distance from the camera standpoint to the target.
    zoomdelta : float
        Size of one zoom increment.
    rotationdelta : float
        Size of one rotation increment.
    pan_delta : float
        Size of one pan increment.
    scale : float
        The scale factor for camera's near, far and pan_delta.
    """

    def __init__(
        self,
        fov: Optional[float] = 45.0,
        near: Optional[float] = 0.1,
        far: Optional[float] = 1000.0,
        init_position: Optional[tuple] = [10.0, 10.0, 10.0],
        init_target: Optional[tuple] = [0.0, 0.0, 0.0],
        scale: Optional[float] = 1.0,
        zoomdelta: Optional[float] = 0.05,
        rotationdelta: Optional[float] = 0.01,
        pan_delta: Optional[float] = 0.05,
    ) -> None:
        self.fov = fov
        self.near = near
        self.far = far
        self.scale = scale
        self.zoomdelta = zoomdelta
        self.rotationdelta = rotationdelta
        self.pan_delta = pan_delta

<<<<<<< HEAD
        self._position = Position(init_position, on_update=self._on_position_update)
        self._rotation = RotationEuler((0, 0, 0), on_update=self._on_rotation_update)
        self._target = Position(init_target, on_update=self._on_target_update)
        self._position.pause_update = False
        self._rotation.pause_update = False
        self._target.pause_update = False
        self.target = Position(init_target)
        self.reset_position()
   
    # def lazy_init(self) -> None:
    #     # Camera position only modifiable in perspective view mode.
    #     self.reset_position()
    #     # if self.renderer.config.viewmode == "perspective":
    #     #     self.position = Position(self.config.position)
=======
        self._position = Position([0, 0, 10 * scale], on_update=self._on_position_update)
        self._rotation = RotationEuler([0, 0, 0], on_update=self._on_rotation_update)
        self._target = Position([0, 0, 0], on_update=self._on_target_update)

        self.reset_position(viewmode="perspective")
        self.target.set(*init_target)
        self.position.set(*init_position)
>>>>>>> c6dbd887

    @property
    def position(self) -> Position:
        """The position of the camera."""
        return self._position

    @position.setter
    def position(self, position: Position):
        self._position.set(*position, pause_update=False)

    @property
    def rotation(self) -> RotationEuler:
        """The rotation of the camera."""
        return self._rotation

    @rotation.setter
    def rotation(self, rotation: RotationEuler):
        self._rotation.set(rotation.x, rotation.y, rotation.z)

    @property
    def target(self) -> Position:
        """The target of the camera."""
        return self._target

    @target.setter
    def target(self, target: Position):
        self._target.set(*target, pause_update=False)

    @property
    def distance(self) -> float:
        """The distance from the camera to the target."""
        return (self.position - self.target).length

    @distance.setter
    def distance(self, distance: float):
        """Update the position based on the distance."""
        direction = self.position - self.target
        direction.unitize()
        new_position = self.target + direction * distance
        self.position.set(*new_position, pause_update=True)

    def ortho(self, left: float, right: float, bottom: float, top: float, near: float, far: float) -> Transformation:
        """Construct an orthogonal projection matrix.

        Parameters
        ----------
        left : float
            Location of the left clipping plane.
        right : float
            Location of the right clipping plane.
        bottom : float
            Location of the bottom clipping plane.
        top : float
            Location of the top clipping plane.
        near : float
            Location of the near clipping plane.
        far : float
            Location of the far clipping plane.

        Returns
        -------
        :class:`compas.geometry.Transformation`

        """
        dx = right - left
        dy = top - bottom
        dz = far - near
        rx = -(right + left) / dx
        ry = -(top + bottom) / dy
        rz = -(far + near) / dz
        assert dx != 0 and dy != 0 and dz != 0
        matrix = [
            [2.0 / dx, 0, 0, rx],
            [0, 2.0 / dy, 0, ry],
            [0, 0, -2.0 / dz, rz],
            [0, 0, 0, 1],
        ]
        return Transformation.from_matrix(matrix)

    def perspective(self, fov: float, aspect: float, near: float, far: float) -> Transformation:
        """Construct a perspective projection matrix.

        Parameters
        ----------
        fov : float
            The field of view in degrees.
        aspect : float
            The aspect ratio of the view.
        near : float
            Location of the near clipping plane.
        far : float
            Location of the far clipping plane.

        Returns
        -------
        :class:`compas.geometry.Transformation`

        """
        assert near != far
        assert aspect != 0
        assert fov != 0

        sy = 1.0 / tan(radians(fov) / 2.0)
        sx = sy / aspect
        zz = (far + near) / (near - far)
        zw = 2 * far * near / (near - far)
        matrix = [[sx, 0, 0, 0], [0, sy, 0, 0], [0, 0, zz, zw], [0, 0, -1, 0]]
        return Transformation.from_matrix(matrix)

    def _on_position_update(self, new_position: Position):
        """Update camera rotation to keep pointing the target."""
        old_direction = array(self.position - self.target)
        new_direction = array(Vector(*new_position) - self.target)
        old_distance = norm(old_direction)
        new_distance = norm(new_direction)
        self.distance *= float(new_distance) / float(old_distance)

        old_direction_xy = old_direction[:2]
        new_direction_xy = new_direction[:2]
        old_direction_xy_distance = norm(old_direction_xy)
        new_direction_xy_distance = norm(new_direction_xy)

        old_direction_pitch = array([old_direction_xy_distance, old_direction[2]])
        new_direction_pitch = array([new_direction_xy_distance, new_direction[2]])
        old_direction_pitch_distance = norm(old_direction_pitch)
        new_direction_pitch_distance = norm(new_direction_pitch)

        if new_direction_xy[0] == 0 and new_direction_xy[1] == 0:
            new_direction_xy[0] = 0.0001

        old_direction_xy /= old_direction_xy_distance or 1
        new_direction_xy /= new_direction_xy_distance or 1
        old_direction_pitch /= old_direction_pitch_distance
        new_direction_pitch /= new_direction_pitch_distance

        angle_z = atan2(det([old_direction_xy, new_direction_xy]), dot(old_direction_xy, new_direction_xy))
        angle_x = -atan2(det([old_direction_pitch, new_direction_pitch]), dot(old_direction_pitch, new_direction_pitch))

        new_rotation = self.rotation + [angle_x or 0, 0, angle_z or 0]
        self.rotation.set(*new_rotation, pause_update=True)

    def _on_rotation_update(self, rotation):
        """Update camera position when rotation around target."""
        R = Rotation.from_euler_angles(rotation)
        T = Translation.from_vector([0, 0, self.distance])
        M = (R * T).matrix
        vector = [M[i][3] for i in range(3)]
        position = self.target + vector

        self.position.set(*position, pause_update=True)

    def _on_target_update(self, target: Position):
        """Update camera position when target changes."""
        R = Rotation.from_euler_angles(self.rotation)
        T = Translation.from_vector([0, 0, self.distance])
        M = (R * T).matrix
        vector = [M[i][3] for i in range(3)]
        position = Vector(*target) + Vector(*vector)

        self.target.set(*target, pause_update=True)
        self.position.set(*position, pause_update=True)

    def reset_position(self, viewmode: Optional[str] = None):
        """Reset the position of the camera based current view type."""
        self.target.set(0, 0, 0, False)
<<<<<<< HEAD
        self.rotation.set(pi / 4, 0, -pi / 4, False)
        # if self.viewer.renderer.viewmode == "perspective":
        #     self.rotation.set(pi / 4, 0, -pi / 4, False)
        # if self.viewer.renderer.viewmode == "top":
        #     self.rotation.set(0, 0, 0, False)
        # if self.viewer.renderer.viewmode == "front":
        #     self.rotation.set(pi / 2, 0, 0, False)
        # if self.viewer.renderer.viewmode == "right":
        #     self.rotation.set(pi / 2, 0, pi / 2, False)
=======
        viewmode = viewmode or self.viewer.renderer.viewmode

        if viewmode == "perspective":
            self.rotation.set(pi / 4, 0, -pi / 4, False)
        if viewmode == "top":
            self.rotation.set(0, 0, 0, False)
        if viewmode == "front":
            self.rotation.set(pi / 2, 0, 0, False)
        if viewmode == "right":
            self.rotation.set(pi / 2, 0, pi / 2, False)
>>>>>>> c6dbd887

    def rotate(self, dx: float, dy: float):
        """Rotate the camera based on current mouse movement.

        Parameters
        ----------
        dx : float
            Number of rotation increments around the Z axis, with each increment the size
            of :attr:`Camera.rotationdelta`.
        dy : float
            Number of rotation increments around the X axis, with each increment the size
            of :attr:`Camera.rotationdelta`.

        Notes
        -----
        Camera rotations are only available if the current view mode
        is a perspective view (``camera.renderer.config.viewmode == "perspective"``).

        """
        if self.viewer.renderer.config.viewmode == "perspective":
            self.rotation += [-self.rotationdelta * dy, 0, -self.rotationdelta * dx]

    def pan(self, dx: float, dy: float):
        """Pan the camera based on current mouse movement.

        Parameters
        ----------
        dx : float
            Number of "pan" increments in the "X" direction of the current view,
            with each increment the size of :attr:`Camera.pan_delta`.
        dy : float
            Number of "pan" increments in the "Y" direction of the current view,
            with each increment the size of :attr:`Camera.pan_delta`.
        """
        R = Rotation.from_euler_angles(self.rotation)
        T = Translation.from_vector([-dx * self.pan_delta * self.scale, dy * self.pan_delta * self.scale, 0])
        M = (R * T).matrix
        vector = [M[i][3] for i in range(3)]
        self.target += vector

    def zoom(self, steps: float = 1):
        """Zoom in or out.

        Parameters
        ----------
        steps : float
            The number of zoom increments, with each increment the size
            of :attr:`compas_viewer.components.renderer.Camera.config.zoomdelta`.

        """
        self.distance -= steps * self.zoomdelta * self.distance

    def projection(self, width: int, height: int) -> list[list[float]]:
        """Compute the projection matrix corresponding to the current camera settings.

        Parameters
        ----------
        width : int
            Width of the viewer.
        height : int
            Height of the viewer.

        Returns
        -------
        list[list[float]]
            The transformation matrix as a `numpy` array in column-major order.

        Notes
        -----
        The projection matrix transforms the scene from camera coordinates to screen coordinates.

        """
        aspect = width / height
        if self.viewer.renderer.viewmode == "perspective":
            P = self.perspective(self.fov, aspect, self.near * self.scale, self.far * self.scale)
        else:
            left = -self.distance
            right = self.distance
            bottom = -self.distance / aspect
            top = self.distance / aspect
            P = self.ortho(left, right, bottom, top, self.near * self.scale, self.far * self.scale)
        return list(asfortranarray(P, dtype=float32))

    def viewworld(self) -> list[list[float]]:
        """Compute the view-world matrix corresponding to the current camera settings.

        Returns
        -------
        list[list[float]]
            The transformation matrix in column-major order.

        Notes
        -----
        The view-world matrix transforms the scene from world coordinates to camera coordinates.

        """
        T = Translation.from_vector(self.position)
        R = Rotation.from_euler_angles(self.rotation)
        W = T * R
        return list(asfortranarray(W.inverted(), dtype=float32))<|MERGE_RESOLUTION|>--- conflicted
+++ resolved
@@ -130,22 +130,6 @@
         self.rotationdelta = rotationdelta
         self.pan_delta = pan_delta
 
-<<<<<<< HEAD
-        self._position = Position(init_position, on_update=self._on_position_update)
-        self._rotation = RotationEuler((0, 0, 0), on_update=self._on_rotation_update)
-        self._target = Position(init_target, on_update=self._on_target_update)
-        self._position.pause_update = False
-        self._rotation.pause_update = False
-        self._target.pause_update = False
-        self.target = Position(init_target)
-        self.reset_position()
-   
-    # def lazy_init(self) -> None:
-    #     # Camera position only modifiable in perspective view mode.
-    #     self.reset_position()
-    #     # if self.renderer.config.viewmode == "perspective":
-    #     #     self.position = Position(self.config.position)
-=======
         self._position = Position([0, 0, 10 * scale], on_update=self._on_position_update)
         self._rotation = RotationEuler([0, 0, 0], on_update=self._on_rotation_update)
         self._target = Position([0, 0, 0], on_update=self._on_target_update)
@@ -153,7 +137,6 @@
         self.reset_position(viewmode="perspective")
         self.target.set(*init_target)
         self.position.set(*init_position)
->>>>>>> c6dbd887
 
     @property
     def position(self) -> Position:
@@ -319,17 +302,6 @@
     def reset_position(self, viewmode: Optional[str] = None):
         """Reset the position of the camera based current view type."""
         self.target.set(0, 0, 0, False)
-<<<<<<< HEAD
-        self.rotation.set(pi / 4, 0, -pi / 4, False)
-        # if self.viewer.renderer.viewmode == "perspective":
-        #     self.rotation.set(pi / 4, 0, -pi / 4, False)
-        # if self.viewer.renderer.viewmode == "top":
-        #     self.rotation.set(0, 0, 0, False)
-        # if self.viewer.renderer.viewmode == "front":
-        #     self.rotation.set(pi / 2, 0, 0, False)
-        # if self.viewer.renderer.viewmode == "right":
-        #     self.rotation.set(pi / 2, 0, pi / 2, False)
-=======
         viewmode = viewmode or self.viewer.renderer.viewmode
 
         if viewmode == "perspective":
@@ -340,7 +312,6 @@
             self.rotation.set(pi / 2, 0, 0, False)
         if viewmode == "right":
             self.rotation.set(pi / 2, 0, pi / 2, False)
->>>>>>> c6dbd887
 
     def rotate(self, dx: float, dy: float):
         """Rotate the camera based on current mouse movement.
