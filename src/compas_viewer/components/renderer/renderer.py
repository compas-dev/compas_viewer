import time
from functools import lru_cache
from typing import TYPE_CHECKING

from compas.geometry import transform_points_numpy
from numpy import float32
from numpy import identity
from OpenGL import GL
from PySide6 import QtCore
from PySide6.QtGui import QKeyEvent
from PySide6.QtGui import QMouseEvent
from PySide6.QtGui import QWheelEvent
from PySide6.QtOpenGLWidgets import QOpenGLWidget

from compas_viewer.configurations import RendererConfig
from compas_viewer.scene import TagObject
from compas_viewer.scene.collectionobject import CollectionObject
from compas_viewer.scene.meshobject import MeshObject
from compas_viewer.scene.vectorobject import VectorObject

from .camera import Camera
from .selector import Selector
from .shaders import Shader

if TYPE_CHECKING:
    # https://peps.python.org/pep-0484/#runtime-or-type-checking
    from compas_viewer import Viewer


class Renderer(QOpenGLWidget):
    """
    Renderer class for 3D rendering of COMPAS geometry.
    We constantly use OpenGL version 2.1 and GLSL 120 with a Compatibility Profile at the moment.
    The width and height are not in its configuration since they are set by the parent layout.

    Parameters
    ----------
    viewer : :class:`compas_viewer.viewer.Viewer`
        The viewer instance.
    config : :class:`compas_viewer.configurations.RendererConfig`
        The renderer configuration.
    """

    def __init__(self, viewer: "Viewer", config: RendererConfig):
        super().__init__()

        self.config = config
        self.viewer = viewer

        self._viewmode = self.config.viewmode
        self._rendermode = self.config.rendermode
        self._opacity = self.config.ghostopacity if self.rendermode == "ghosted" else 1.0

        self._frames = 0
        self._now = time.time()

        self.shader_model: Shader
        self.shader_tag: Shader
        self.shader_arrow: Shader
        self.shader_instance: Shader
        self.shader_grid: Shader

        self.camera = Camera(self)
        self.grid = self.viewer.grid
        self.selector = Selector(self)

        self.setFocusPolicy(QtCore.Qt.FocusPolicy.StrongFocus)

    @property
    def rendermode(self):
        """
        The renderer mode of the view.

        Returns
        -------
            The renderer mode of the view.
        """
        return self._rendermode

    @rendermode.setter
    def rendermode(self, rendermode):
        self._rendermode = rendermode
        self.config.rendermode = rendermode
        if rendermode == "ghosted":
            self._opacity = self.config.ghostopacity
        else:
            self._opacity = 1.0
        if self.shader_model:
            self.shader_model.bind()
            self.shader_model.uniform1f("opacity", self._opacity)
            self.shader_model.release()
            self.update()

    @property
    def viewmode(self):
        """
        The view mode of the view.

        Returns
        -------
            The view mode of the view.
        """
        return self._viewmode

    @viewmode.setter
    def viewmode(self, viewmode):
        self._viewmode = viewmode
        self.config.viewmode = viewmode
        self.shader_model.bind()
        self.shader_model.uniform4x4(
            "projection",
            self.camera.projection(self.viewer.layout.config.window.width, self.viewer.layout.config.window.height),
        )
        self.shader_model.release()
        self.camera.reset_position()
        self.update_projection()
        self.update()

    @property
    def opacity(self) -> float:
        """
        The opacity of the view.

        Returns
        -------
        float
            The opacity of the view.
        """
        return self._opacity

    # ==========================================================================
    # GL
    # ==========================================================================

    def clear(self):
        """Clear the view.

        See Also
        --------
        :GL:`glClear`
        """
        GL.glClear(GL.GL_COLOR_BUFFER_BIT | GL.GL_DEPTH_BUFFER_BIT)  # type: ignore

    def initializeGL(self):
        """
        Initialize the OpenGL canvas.

        Notes
        -----
        This implements the virtual function of the OpenGL widget.
        It sets the clear color of the view,
        and enables culling, depth testing, blending, point smoothing, and line smoothing.

        References
        ----------
        * https://doc.qt.io/qtforpython-6/PySide6/QtOpenGL/QOpenGLWindow.html#PySide6.QtOpenGL.PySide6.QtOpenGL.QOpenGLWindow.initializeGL # noqa: E501
        """
        GL.glClearColor(*self.config.backgroundcolor.rgba)
        GL.glPolygonOffset(1.0, 1.0)
        GL.glEnable(GL.GL_POLYGON_OFFSET_FILL)
        GL.glEnable(GL.GL_CULL_FACE)
        GL.glCullFace(GL.GL_BACK)
        GL.glEnable(GL.GL_DEPTH_TEST)
        GL.glDepthFunc(GL.GL_LESS)
        GL.glEnable(GL.GL_BLEND)
        GL.glBlendFunc(GL.GL_SRC_ALPHA, GL.GL_ONE_MINUS_SRC_ALPHA)
        GL.glEnable(GL.GL_POINT_SMOOTH)
        GL.glEnable(GL.GL_LINE_SMOOTH)
        GL.glEnable(GL.GL_FRAMEBUFFER_SRGB)
        self.init()

    def resizeGL(self, w: int, h: int):
        """
        Resize the OpenGL canvas.

        Parameters
        ----------
        w : int
            The width of the canvas.
        h : int
            The height of the canvas.

        Notes
        -----
        This implements the virtual function of the OpenGL widget.

        References
        ----------
        * https://doc.qt.io/qtforpython-6/PySide6/QtOpenGL/QOpenGLWindow.html#PySide6.QtOpenGL.PySide6.QtOpenGL.QOpenGLWindow.resizeGL # noqa: E501
        """
        self.viewer.layout.config.window.width = w
        self.viewer.layout.config.window.height = h
        GL.glViewport(0, 0, w, h)
        self.resize(w, h)

    def paintGL(self, is_instance: bool = False):
        """Paint the OpenGL canvas.

        Parameters
        ----------
        is_instance : bool, optional
            Whether the render is for instance map, by default False.

        Notes
        -----
        This implements the virtual function of the OpenGL widget.
        This method also paints the instance map used by the selector to identify selected objects.
        The instance map is immediately cleared again, after which the real scene objects are drawn.

        References
        ----------
        * https://doc.qt.io/qtforpython-6/PySide6/QtOpenGL/QOpenGLWindow.html#PySide6.QtOpenGL.PySide6.QtOpenGL.QOpenGLWindow.paintGL # noqa: E501
        """
        self.clear()
        if is_instance or self.rendermode == "instance":
            self.paint_instance()
        else:
            self.paint()

        self._frames += 1
        if time.time() - self._now > 1:
            self._now = time.time()
            # self.viewer.layout.fps(self._frames)
            self._frames = 0

    # ==========================================================================
    # Event
    # ==========================================================================

    def mouseMoveEvent(self, event: QMouseEvent):
        """
        Callback for the mouse move event which passes the event to the controller.
        Inherited from :PySide6:`PySide6/QtOpenGLWidgets/QOpenGLWidget`.


        Parameters
        ----------
        event : :PySide6:`PySide6/QtGui/QMouseEvent`
            The Qt event.

        See Also
        --------
        :func:`compas_viewer.controller.Controller.mouse_move_action`

        References
        ----------
        * https://doc.qt.io/qtforpython-6/PySide6/QtWidgets/QWidget.html#PySide6.QtWidgets.PySide6.QtWidgets.QWidget.mouseMoveEvent # noqa: E501
        """
        if self.isActiveWindow() and self.underMouse():
            self.viewer.controller.mouse_move_action(self, event)
            self.update()

    def mousePressEvent(self, event: QMouseEvent):
        """
        Callback for the mouse press event which passes the event to the controller.

        Parameters
        ----------
        event : :PySide6:`PySide6/QtGui/QMouseEvent`
            The Qt event.

        See Also
        --------
        :func:`compas_viewer.controller.Controller.mouse_press_action`

        References
        ----------
        * https://doc.qt.io/qtforpython-6/PySide6/QtWidgets/QWidget.html#PySide6.QtWidgets.PySide6.QtWidgets.QWidget.mousePressEvent # noqa: E501
        """
        if self.isActiveWindow() and self.underMouse():
            self.viewer.controller.mouse_press_action(self, event)
            self.update()

    def mouseReleaseEvent(self, event: QMouseEvent):
        """
        Callback for the release press event which passes the event to the controller.

        Parameters
        ----------
        event : :PySide6:`PySide6/QtGui/QMouseEvent`
            The Qt event.

        See Also
        --------
        :func:`compas_viewer.controller.Controller.mouse_release_action`

        References
        ----------
        * https://doc.qt.io/qtforpython-6/PySide6/QtWidgets/QWidget.html#PySide6.QtWidgets.PySide6.QtWidgets.QWidget.mouseReleaseEvent # noqa: E501
        """
        if self.isActiveWindow() and self.underMouse():
            self.viewer.controller.mouse_release_action(self, event)
            self.update()

    def wheelEvent(self, event: QWheelEvent):
        """
        Callback for the mouse wheel event which passes the event to the controller.

        Parameters
        ----------
        event : :PySide6:`PySide6/QtGui/QWheelEvent`
            The Qt event.

        See Also
        --------
        :func:`compas_viewer.controller.Controller.wheel_action`

        References
        ----------
        * https://doc.qt.io/qtforpython-6/PySide6/QtWidgets/QWidget.html#PySide6.QtWidgets.PySide6.QtWidgets.QWidget.wheelEvent # noqa: E501
        """
        if self.isActiveWindow() and self.underMouse():
            self.viewer.controller.wheel_action(self, event)
            self.update()

    def keyPressEvent(self, event: QKeyEvent):
        """
        Callback for the key press event which passes the event to the controller.

        Parameters
        ----------
        event : :PySide6:`PySide6/QtGui/QKeyEvent`
            The Qt event.

        See Also
        --------
        :func:`compas_viewer.controller.Controller.key_press_action`

        References
        ----------
        * https://doc.qt.io/qtforpython-6/PySide6/QtWidgets/QWidget.html#PySide6.QtWidgets.PySide6.QtWidgets.QWidget.keyPressEvent # noqa: E501
        """
        self.viewer.controller.key_press_action(self, event)

    def keyReleaseEvent(self, event: QKeyEvent):
        """
        Callback for the key release event which passes the event to the controller.

        Parameters
        ----------
        event : :PySide6:`PySide6/QtGui/QKeyEvent`
            The Qt event.

        See Also
        --------
        :func:`compas_viewer.controller.Controller.key_release_action`

        References
        ----------
        * https://doc.qt.io/qtforpython-6/PySide6/QtWidgets/QWidget.html#PySide6.QtWidgets.PySide6.QtWidgets.QWidget.keyReleaseEvent # noqa: E501
        """
        self.viewer.controller.key_release_action(self, event)

    # ==========================================================================
    # view
    # ==========================================================================

    def init(self):
        """Initialize the renderer."""
        # Init the grid
        self.grid.init()

        # Init the buffers
        for obj in self.viewer.objects:
            obj.init()

        projection = self.camera.projection(
            self.viewer.layout.config.window.width, self.viewer.layout.config.window.height
        )
        viewworld = self.camera.viewworld()
        transform = list(identity(4, dtype=float32))
        # create the program

        self.shader_model = Shader(name="model")
        self.shader_model.bind()
        self.shader_model.uniform4x4("projection", projection)
        self.shader_model.uniform4x4("viewworld", viewworld)
        self.shader_model.uniform4x4("transform", transform)
        self.shader_model.uniform1i("is_selected", 0)
        self.shader_model.uniform1f("opacity", self.opacity)
        self.shader_model.uniform3f("selection_color", self.config.selector.selectioncolor.rgb)
        self.shader_model.release()

        self.shader_tag = Shader(name="tag")
        self.shader_tag.bind()
        self.shader_tag.uniform4x4("projection", projection)
        self.shader_tag.uniform4x4("viewworld", viewworld)
        self.shader_tag.uniform4x4("transform", transform)
        self.shader_tag.uniform1f("opacity", self.opacity)
        self.shader_tag.release()

        self.shader_arrow = Shader(name="arrow")
        self.shader_arrow.bind()
        self.shader_arrow.uniform4x4("projection", projection)
        self.shader_arrow.uniform4x4("viewworld", viewworld)
        self.shader_arrow.uniform4x4("transform", transform)
        self.shader_arrow.uniform1f("opacity", self.opacity)
        self.shader_arrow.uniform1f(
            "aspect", self.viewer.layout.config.window.width / self.viewer.layout.config.window.height
        )
        self.shader_arrow.release()

        self.shader_instance = Shader(name="instance")
        self.shader_instance.bind()
        self.shader_instance.uniform4x4("projection", projection)
        self.shader_instance.uniform4x4("viewworld", viewworld)
        self.shader_instance.uniform4x4("transform", transform)
        self.shader_instance.release()

        self.shader_grid = Shader(name="grid")
        self.shader_grid.bind()
        self.shader_grid.uniform4x4("projection", projection)
        self.shader_grid.uniform4x4("viewworld", viewworld)
        self.shader_grid.uniform4x4("transform", transform)
        self.shader_grid.release()

    def update_projection(self, w=None, h=None):
        """
        Update the projection matrix.

        Parameters
        ----------
        w : int, optional
            The width of the renderer, by default None.
        h : int, optional
            The height of the renderer, by default None.
        """
        w = w or self.viewer.layout.config.window.width
        h = h or self.viewer.layout.config.window.height

        projection = self.camera.projection(w, h)
        self.shader_model.bind()
        self.shader_model.uniform4x4("projection", projection)
        self.shader_model.release()

        self.shader_tag.bind()
        self.shader_tag.uniform4x4("projection", projection)
        self.shader_tag.release()

        self.shader_arrow.bind()
        self.shader_arrow.uniform4x4("projection", projection)
        self.shader_arrow.uniform1f("aspect", w / h)
        self.shader_arrow.release()

        self.shader_instance.bind()
        self.shader_instance.uniform4x4("projection", projection)
        self.shader_instance.release()

        self.shader_grid.bind()
        self.shader_grid.uniform4x4("projection", projection)
        self.shader_grid.release()

    def resize(self, w: int, h: int):
        """
        Resize the renderer.

        Parameters
        ----------
        w : int
            The width of the renderer.
        h : int
            The height of the renderer.
        """
        self.update_projection(w, h)

    def sort_objects_from_viewworld(self, objects: list[MeshObject], viewworld: list[list[float]]):
        """Sort objects by the distances from their bounding box centers to camera location

        Parameters
        ----------
        objects : list[:class:`compas_viewer.scene.meshobject.MeshObject`]
            The objects to be sorted.
        viewworld : list[list[float]]
            The viewworld matrix.

        Returns
        -------
        list
            A list of sorted objects.
        """
        opaque_objects = []
        transparent_objects = []
        centers = []

        for obj in objects:
            if obj.opacity * self.opacity < 1 and obj.bounding_box_center is not None:
                transparent_objects.append(obj)
                centers.append(transform_points_numpy([obj.bounding_box_center], obj.worldtransformation)[0])
            else:
                opaque_objects.append(obj)
        if transparent_objects:
            centers = transform_points_numpy(centers, viewworld)
            transparent_objects = sorted(zip(transparent_objects, centers), key=lambda pair: pair[1][2])
            transparent_objects, _ = zip(*transparent_objects)
        return opaque_objects + list(transparent_objects)

    @lru_cache(maxsize=3)
    def sort_objects_from_category(
        self, objs: tuple[MeshObject]
    ) -> tuple[list[TagObject], list[VectorObject], list[MeshObject]]:
        """Sort objects by their categories

        Returns
        -------
        tuple(list[:class:`compas_viewer.scene.tagobject.TagObject`],
        list[:class:`compas_viewer.scene.vectorobject.VectorObject`],
        list[:class:`compas_viewer.scene.sceneobject.MeshObject`])
            A tuple of sorted objects.

        Notes
        -----
        This function is cached to improve the performance.

        References
        ----------
        * https://docs.python.org/3/library/functools.html#functools.lru_cache
        * https://en.wikipedia.org/wiki/Cache_replacement_policies#Least_recently_used_(LRU)
        """
        tag_objs = []
        vector_objs = []
        mesh_objs = []
<<<<<<< HEAD

        def sort(obj):
            if obj.is_visible:
                if isinstance(obj, TagObject):
                    tag_objs.append(obj)
                elif isinstance(obj, VectorObject):
                    vector_objs.append(obj)
                else:
                    mesh_objs.append(obj)

        for obj in objs:
            if isinstance(obj, CollectionObject):
                [sort(item) for item in obj.items]
            else:
                sort(obj)

=======
        for obj in objs:
            if isinstance(obj, TagObject):
                tag_objs.append(obj)
            elif isinstance(obj, VectorObject):
                vector_objs.append(obj)
            else:
                mesh_objs.append(obj)
>>>>>>> 1307370e
        return tag_objs, vector_objs, mesh_objs

    def paint(self):
        """
        Paint all the items in the render, which only be called by the paintGL function
        and determines the performance of the renders
        This function introduces decision tree for different render modes and settings.
        It is only  called by the :class:`compas_viewer.components.render.Render.paintGL` function.

        See Also
        --------
        :func:`compas_viewer.components.render.Render.paintGL`
        :func:`compas_viewer.components.render.Render.paint_instance`
        """

        #  Matrix update
        viewworld = self.camera.viewworld()
        self.update_projection()
        # Object categorization
        tag_objs, vector_objs, mesh_objs = self.sort_objects_from_category(
            (obj for obj in self.viewer.objects if obj.is_visible)
        )

        # Draw grid
        if self.config.show_grid:
            self.shader_grid.bind()
            self.shader_grid.uniform4x4("viewworld", viewworld)
            self.grid.draw(self.shader_grid, self.config.rendermode == "wireframe", self.config.rendermode == "lighted")
            self.shader_grid.release()

        # Draw model objects in the scene
        self.shader_model.bind()
        self.shader_model.uniform4x4("viewworld", viewworld)
        for obj in self.sort_objects_from_viewworld(mesh_objs, viewworld):
            obj.draw(self.shader_model, self.rendermode == "wireframe", self.rendermode == "lighted")
        self.shader_model.release()

        # Draw vector arrows
        self.shader_arrow.bind()
        self.shader_arrow.uniform4x4("viewworld", viewworld)
        for obj in vector_objs:
            obj.draw(self.shader_arrow)
        self.shader_arrow.release()

        # Draw text tag sprites
        self.shader_tag.bind()
        self.shader_tag.uniform4x4("viewworld", viewworld)
        for obj in tag_objs:
            obj.draw(self.shader_tag, self.camera.position)
        self.shader_tag.release()

        # draw 2D box for multi-selection
        if self.selector.on_drag_selection and self.selector.enable_selector:
            self.shader_model.draw_2d_box(
                (
                    self.selector.drag_start_pt.x(),
                    self.selector.drag_start_pt.y(),
                    self.viewer.controller.mouse.last_pos.x(),
                    self.viewer.controller.mouse.last_pos.y(),
                ),
                self.viewer.layout.config.window.width,
                self.viewer.layout.config.window.height,
            )

    def paint_instance(self):
        """
        Independent drawing function for the  instance map,
        which is only called by the :class:`compas_viewer.components.render.Render.paintGL` function.

        See Also
        --------
        :func:`compas_viewer.components.render.Render.paintGL`
        :func:`compas_viewer.components.render.Render.paint`

        """

        #  Matrix update
        viewworld = self.camera.viewworld()
        self.update_projection()
        # Object categorization
        _, _, mesh_objs = self.sort_objects_from_category(tuple(self.viewer.objects))
        # Draw instance maps
        GL.glDisable(GL.GL_POINT_SMOOTH)
        GL.glDisable(GL.GL_LINE_SMOOTH)

        self.shader_instance.bind()
        self.shader_instance.uniform4x4("viewworld", viewworld)
        for obj in mesh_objs:
            obj.draw_instance(self.shader_instance, self.rendermode == "wireframe")
        self.shader_instance.release()

        GL.glEnable(GL.GL_POINT_SMOOTH)
        GL.glEnable(GL.GL_LINE_SMOOTH)<|MERGE_RESOLUTION|>--- conflicted
+++ resolved
@@ -519,10 +519,8 @@
         tag_objs = []
         vector_objs = []
         mesh_objs = []
-<<<<<<< HEAD
 
         def sort(obj):
-            if obj.is_visible:
                 if isinstance(obj, TagObject):
                     tag_objs.append(obj)
                 elif isinstance(obj, VectorObject):
@@ -536,15 +534,6 @@
             else:
                 sort(obj)
 
-=======
-        for obj in objs:
-            if isinstance(obj, TagObject):
-                tag_objs.append(obj)
-            elif isinstance(obj, VectorObject):
-                vector_objs.append(obj)
-            else:
-                mesh_objs.append(obj)
->>>>>>> 1307370e
         return tag_objs, vector_objs, mesh_objs
 
     def paint(self):
