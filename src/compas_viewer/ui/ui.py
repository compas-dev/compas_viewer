--- conflicted
+++ resolved
@@ -33,11 +33,7 @@
         self.sidebar = SideBarRight(
             self,
             show=self.viewer.config.ui.sidebar.show,
-<<<<<<< HEAD
-            show_widget=self.viewer.config.ui.sidebar.show_widgets,
-=======
             items=self.viewer.config.ui.sidebar.items,
->>>>>>> b3b0118e
         )
         self.viewport = ViewPort(
             self,
