from typing import TYPE_CHECKING
from typing import Callable

from PySide6 import QtCore
from PySide6.QtWidgets import QSplitter

from compas_viewer.components import Sceneform
from compas_viewer.components.objectsetting import ObjectSetting

if TYPE_CHECKING:
    from .ui import UI


def is_layout_empty(layout):
    # one is the label widget
    return layout.count() == 1


class SideBarRight:
<<<<<<< HEAD
    def __init__(
        self,
        ui: "UI",
        show: bool = True,
        show_widget: bool = True,
    ) -> None:
=======
    def __init__(self, ui: "UI", show: bool, items: list[dict[str, Callable]]) -> None:
>>>>>>> b3b0118e
        self.ui = ui
        self.widget = QSplitter(QtCore.Qt.Orientation.Vertical)
        self.widget.setChildrenCollapsible(True)
        self.show = show
<<<<<<< HEAD
        self.show_widget = show_widget
=======
        self.items = items

    def add_items(self) -> None:
        if not self.items:
            return

        for item in self.items:
            itemtype = item.get("type", None)

            if itemtype == "Sceneform":
                columns = item.get("columns", None)
                if columns is not None:
                    self.widget.addWidget(Sceneform(columns))
                else:
                    raise ValueError("Columns not provided for Sceneform")
>>>>>>> b3b0118e

    def update(self):
        self.widget.update()
        for widget in self.widget.children():
            widget.update()
            if not self.show_widget and isinstance(widget, ObjectSetting):
                if is_layout_empty(widget.layout):
                    widget.hide()
                else:
                    widget.show()

    @property
    def show(self):
        return self.widget.isVisible()

    @show.setter
    def show(self, value: bool):
        if value:
            self.widget.setVisible(True)
        elif not value:
            self.widget.setHidden(True)<|MERGE_RESOLUTION|>--- conflicted
+++ resolved
@@ -17,23 +17,11 @@
 
 
 class SideBarRight:
-<<<<<<< HEAD
-    def __init__(
-        self,
-        ui: "UI",
-        show: bool = True,
-        show_widget: bool = True,
-    ) -> None:
-=======
     def __init__(self, ui: "UI", show: bool, items: list[dict[str, Callable]]) -> None:
->>>>>>> b3b0118e
         self.ui = ui
         self.widget = QSplitter(QtCore.Qt.Orientation.Vertical)
         self.widget.setChildrenCollapsible(True)
         self.show = show
-<<<<<<< HEAD
-        self.show_widget = show_widget
-=======
         self.items = items
 
     def add_items(self) -> None:
@@ -49,7 +37,6 @@
                     self.widget.addWidget(Sceneform(columns))
                 else:
                     raise ValueError("Columns not provided for Sceneform")
->>>>>>> b3b0118e
 
     def update(self):
         self.widget.update()
