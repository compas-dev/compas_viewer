from typing import TYPE_CHECKING
from typing import Callable

from PySide6 import QtCore
from PySide6.QtWidgets import QSplitter

from compas_viewer.components import Sceneform

if TYPE_CHECKING:
    from .ui import UI


class SideBarRight:
    def __init__(self, ui: "UI", show: bool, items: list[dict[str, Callable]]) -> None:
        self.ui = ui
        self.widget = QSplitter(QtCore.Qt.Orientation.Vertical)
        self.widget.setChildrenCollapsible(True)
<<<<<<< HEAD
        self.widget.setVisible(show)
        self.add_items(items, self.widget)

    def add_items(self, items: list[dict[str, Callable]], parent: QSplitter) -> None:
        if not items:
            return

        for item in items:
            itemtype = item.get("type", None)
            action = item.get("action", None)

            if itemtype == "Sceneform":
                parent.addWidget(Sceneform(self.ui.viewer.scene, action))
=======
        self.show = show
>>>>>>> 7055ce68

    def update(self):
        self.widget.update()
        for widget in self.widget.children():
            widget.update()

    @property
    def show(self):
        return self.widget.isVisible()

    @show.setter
    def show(self, value: bool):
        if value:
            self.widget.setVisible(True)
        elif not value:
            self.widget.setHidden(True)<|MERGE_RESOLUTION|>--- conflicted
+++ resolved
@@ -15,8 +15,7 @@
         self.ui = ui
         self.widget = QSplitter(QtCore.Qt.Orientation.Vertical)
         self.widget.setChildrenCollapsible(True)
-<<<<<<< HEAD
-        self.widget.setVisible(show)
+        self.show = show
         self.add_items(items, self.widget)
 
     def add_items(self, items: list[dict[str, Callable]], parent: QSplitter) -> None:
@@ -29,9 +28,6 @@
 
             if itemtype == "Sceneform":
                 parent.addWidget(Sceneform(self.ui.viewer.scene, action))
-=======
-        self.show = show
->>>>>>> 7055ce68
 
     def update(self):
         self.widget.update()
