from compas_viewer.base import Base
from compas_viewer.components.button_factory import ButtonFactory


def test_action() -> None:
    print("test action...")


class ToolBar(Base):
    def __init__(self) -> None:
        self.widget = None

<<<<<<< HEAD
    @property
    def viewer(self):
        from compas_viewer.viewer import Viewer

        return Viewer()

    def lazy_init(self):
=======
    def setup_tool_bar(self):
>>>>>>> 7a72c761
        self.widget = self.viewer.ui.window.addToolBar("Tools")
        self.widget.setMovable(False)
        self.widget.setObjectName("Tools")
        self.widget.setHidden(not self.viewer.config.ui.toolbar.show)
        self.widget.addWidget(ButtonFactory("zoom_selected.svg", "zoom", test_action()))<|MERGE_RESOLUTION|>--- conflicted
+++ resolved
@@ -10,17 +10,7 @@
     def __init__(self) -> None:
         self.widget = None
 
-<<<<<<< HEAD
-    @property
-    def viewer(self):
-        from compas_viewer.viewer import Viewer
-
-        return Viewer()
-
     def lazy_init(self):
-=======
-    def setup_tool_bar(self):
->>>>>>> 7a72c761
         self.widget = self.viewer.ui.window.addToolBar("Tools")
         self.widget.setMovable(False)
         self.widget.setObjectName("Tools")
