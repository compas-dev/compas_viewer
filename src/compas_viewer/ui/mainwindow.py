from PySide6 import QtWidgets
from PySide6.QtWidgets import QMainWindow
from PySide6.QtWidgets import QWidget

from compas_viewer.base import Base


<<<<<<< HEAD
    def lazy_init(self):
=======
class MainWindow(QMainWindow, Base):
    def setup_window(self):
>>>>>>> 7a72c761
        self.set_window_title()
        self.set_window_central()

    def set_window_title(self) -> None:
        title = self.viewer.config.window.title
        self.setWindowTitle(title)

    def set_window_central(self) -> None:
        layout = QtWidgets.QHBoxLayout()
        central = QWidget()
        central.setLayout(layout)
        self.setCentralWidget(central)<|MERGE_RESOLUTION|>--- conflicted
+++ resolved
@@ -5,12 +5,8 @@
 from compas_viewer.base import Base
 
 
-<<<<<<< HEAD
+class MainWindow(QMainWindow, Base):
     def lazy_init(self):
-=======
-class MainWindow(QMainWindow, Base):
-    def setup_window(self):
->>>>>>> 7a72c761
         self.set_window_title()
         self.set_window_central()
 
