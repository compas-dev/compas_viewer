--- conflicted
+++ resolved
@@ -7,17 +7,7 @@
         self.label = LabelWidget()
         self.widget = None
 
-<<<<<<< HEAD
-    @property
-    def viewer(self):
-        from compas_viewer.viewer import Viewer
-
-        return Viewer()
-
     def lazy_init(self):
-=======
-    def setup_status_bar(self):
->>>>>>> 7a72c761
         self.widget = self.viewer.ui.window.statusBar()
         self.widget.setHidden(not self.viewer.config.ui.statusbar.show)
         self.widget.addWidget(self.label(text="Ready..."))