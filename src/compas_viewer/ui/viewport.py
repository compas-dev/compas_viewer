from PySide6 import QtCore
from PySide6 import QtWidgets

from compas_viewer.base import Base


class SideBarRight(Base):
    def __init__(self) -> None:
        super().__init__()
        self.side_right_widget = None
        self.default_widgets: list[str] = ["TreeForm"]
        self.custom_widgets: list[str] = []  # TODO(pitsai): self.viewer.config.ui.sidebar.items
        self.widget_list: list = self.default_widgets + self.custom_widgets

    def setup_sidebar_right(self) -> None:
        self.side_right_widget = QtWidgets.QSplitter(QtCore.Qt.Orientation.Vertical)
        self.side_right_widget.setChildrenCollapsible(True)
        self.viewer.ui.components_manager.add_widgets(self.widget_list)
        self.side_right_widget = self.viewer.ui.components_manager.setup_widgets(self.side_right_widget)
        self.side_right_widget.setHidden(not self.viewer.config.ui.sidebar.show)


class ViewPort(Base):
    def __init__(self):
        self.sidebar_right = SideBarRight()

<<<<<<< HEAD
    @property
    def viewer(self):
        from compas_viewer.viewer import Viewer

        return Viewer()

    def lazy_init(self) -> None:
=======
    def setup_view_port(self) -> None:
>>>>>>> 7a72c761
        self.sidebar_right.setup_sidebar_right()

        self.viewport_widget = QtWidgets.QSplitter()
        self.viewport_widget.addWidget(self.viewer.renderer)
        self.viewport_widget.addWidget(self.sidebar_right.side_right_widget)
        self.viewer.ui.window.centralWidget().layout().addWidget(self.viewport_widget)<|MERGE_RESOLUTION|>--- conflicted
+++ resolved
@@ -24,17 +24,7 @@
     def __init__(self):
         self.sidebar_right = SideBarRight()
 
-<<<<<<< HEAD
-    @property
-    def viewer(self):
-        from compas_viewer.viewer import Viewer
-
-        return Viewer()
-
     def lazy_init(self) -> None:
-=======
-    def setup_view_port(self) -> None:
->>>>>>> 7a72c761
         self.sidebar_right.setup_sidebar_right()
 
         self.viewport_widget = QtWidgets.QSplitter()
