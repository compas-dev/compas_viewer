from PySide6 import QtCore
from PySide6 import QtWidgets

<<<<<<< HEAD
=======
from compas_viewer.base import Base

>>>>>>> 7a72c761

class SideBarRight(Base):
    def __init__(self) -> None:
        super().__init__()
        self.side_right_widget = None
        self.default_widgets: list[str] = ["TreeForm"]
        self.custom_widgets: list[str] = []  # TODO(pitsai): self.viewer.config.ui.sidebar.items
        self.widget_list: list = self.default_widgets + self.custom_widgets

    def setup_sidebar_right(self) -> None:
        self.side_right_widget = QtWidgets.QSplitter(QtCore.Qt.Orientation.Vertical)
        self.side_right_widget.setChildrenCollapsible(True)
        self.viewer.ui.components_manager.add_widgets(self.widget_list)
        self.side_right_widget = self.viewer.ui.components_manager.setup_widgets(self.side_right_widget)
        self.side_right_widget.setHidden(not self.viewer.config.ui.sidebar.show)


class ViewPort(Base):
    def __init__(self):
        self.sidebar_right = SideBarRight()

    def setup_view_port(self) -> None:
        self.sidebar_right.setup_sidebar_right()

        self.viewport_widget = QtWidgets.QSplitter()
        self.viewport_widget.addWidget(self.viewer.renderer)
        self.viewport_widget.addWidget(self.sidebar_right.side_right_widget)
        self.viewer.ui.window.centralWidget().layout().addWidget(self.viewport_widget)<|MERGE_RESOLUTION|>--- conflicted
+++ resolved
@@ -1,11 +1,8 @@
 from PySide6 import QtCore
 from PySide6 import QtWidgets
 
-<<<<<<< HEAD
-=======
 from compas_viewer.base import Base
 
->>>>>>> 7a72c761
 
 class SideBarRight(Base):
     def __init__(self) -> None:
