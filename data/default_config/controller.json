{
    "dtype": "compas_viewer.configurations/ControllerConfig",
    "data": {
        "pan": { "mouse": "right", "modifier": "shift" },
        "rotate": { "mouse": "right" },
        "drag_selection": { "mouse": "left" },
        "drag_deselection": { "mouse": "left", "modifier": "control" },
        "multiselect": { "mouse": "left", "modifier": "shift" },
        "deselect": { "mouse": "left", "modifier": "control" },
        "actions": {
<<<<<<< HEAD
            "zoom_selected": { "key": "Key_F", "modifier": "NoModifier" },
            "print_gl_info": { "key": "Key_I", "modifier": "NoModifier" },
            "select_all": { "key": "Key_A", "modifier": "ControlModifier" }
=======
            "zoom_selected": { "key": "f" },
            "print_gl_info": { "key": "i" }
>>>>>>> 6435ab8c
        }
    },
    "guid": "5088a780-910d-4df3-a1b3-d389e0e9c7f2"
}<|MERGE_RESOLUTION|>--- conflicted
+++ resolved
@@ -8,14 +8,9 @@
         "multiselect": { "mouse": "left", "modifier": "shift" },
         "deselect": { "mouse": "left", "modifier": "control" },
         "actions": {
-<<<<<<< HEAD
-            "zoom_selected": { "key": "Key_F", "modifier": "NoModifier" },
-            "print_gl_info": { "key": "Key_I", "modifier": "NoModifier" },
-            "select_all": { "key": "Key_A", "modifier": "ControlModifier" }
-=======
             "zoom_selected": { "key": "f" },
-            "print_gl_info": { "key": "i" }
->>>>>>> 6435ab8c
+            "print_gl_info": { "key": "i" },
+            "select_all": { "key": "a", "modifier": "control" }
         }
     },
     "guid": "5088a780-910d-4df3-a1b3-d389e0e9c7f2"
